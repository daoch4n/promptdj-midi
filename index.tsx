/**
 * @fileoverview Control real time music with a MIDI controller
 * @license
 * SPDX-License-Identifier: Apache-2.0
 */
import { css, html, LitElement, svg } from 'lit';
import { customElement, property, query, state } from 'lit/decorators.js';
import { styleMap } from 'lit/directives/style-map.js';
import { classMap } from 'lit/directives/class-map.js';
import { GoogleGenAI, type LiveMusicSession, type LiveMusicServerMessage, type Scale } from '@google/genai';

import { decode, decodeAudioData } from './utils/audio'
import { throttle } from './utils/throttle'
import { debounce } from './utils/debounce';
import { AudioAnalyser } from './utils/AudioAnalyser';
import { MidiDispatcher } from './utils/MidiDispatcher';

import './components/WeightKnob';
import './components/PromptController';
import type { WeightKnob } from './components/WeightKnob';
import './components/DJStyleSelector';
import type { DJStyleSelectorOption } from './components/DJStyleSelector';
import './components/PlayPauseButton';
import './components/DSPOverloadIndicator.js';

import type { Prompt, PlaybackState } from './types';


const DEFAULT_PROMPTS = [
  { color: '#9900ff', text: 'Bossa Nova' },
  { color: '#5200ff', text: 'Chillwave' },
  { color: '#ff25f6', text: 'Drum and Bass' },
  { color: '#2af6de', text: 'Post Punk' },
  { color: '#ffdd28', text: 'Shoegaze' },
  { color: '#2af6de', text: 'Funk' },
  { color: '#9900ff', text: 'Chiptune' },
  { color: '#3dffab', text: 'Lush Strings' },
  { color: '#d8ff3e', text: 'Sparkling Arpeggios' },
  { color: '#d9b2ff', text: 'Staccato Rhythms' },
  { color: '#3dffab', text: 'Punchy Kick' },
  { color: '#ffdd28', text: 'Dubstep' },
  { color: '#ff25f6', text: 'K Pop' },
  { color: '#d8ff3e', text: 'Neo Soul' },
  { color: '#5200ff', text: 'Trip Hop' },
  { color: '#d9b2ff', text: 'Thrash' },
];

/** The grid of prompt inputs. */
@customElement('prompt-dj-midi')
class PromptDjMidi extends LitElement {
  // Inside PromptDjMidi class
  private static readonly INITIAL_CONFIG = {
    seed: null as number | null,
    bpm: null as number | null, 
    density: 0.5,
    brightness: 0.5,
    scale: 'SCALE_UNSPECIFIED',
    muteBass: false,
    muteDrums: false,
    onlyBassAndDrums: false,
    temperature: 1.1,
    topK: 40,
    guidance: 4.0
  };

  private static readonly INITIAL_AUTO_STATES = {
    autoDensity: true,
    autoBrightness: true,
    autoBpm: true,
    autoTemperature: true,
    autoTopK: true,
    autoGuidance: true,
  };

  private static readonly INITIAL_LAST_DEFINED_STATES = {
    lastDefinedDensity: 0.5,
    lastDefinedBrightness: 0.5,
    lastDefinedBpm: 120,
    lastDefinedTemperature: 1.1,
    lastDefinedTopK: 40,
    lastDefinedGuidance: 4.0,
  };

  private static readonly KNOB_CONFIGS = {
    density: { defaultValue: PromptDjMidi.INITIAL_CONFIG.density, min: 0, max: 1, autoProperty: 'autoDensity', lastDefinedProperty: 'lastDefinedDensity' },
    brightness: { defaultValue: PromptDjMidi.INITIAL_CONFIG.brightness, min: 0, max: 1, autoProperty: 'autoBrightness', lastDefinedProperty: 'lastDefinedBrightness' },
    temperature: { defaultValue: PromptDjMidi.INITIAL_CONFIG.temperature, min: 0, max: 3, autoProperty: 'autoTemperature', lastDefinedProperty: 'lastDefinedTemperature' },
    topK: { defaultValue: PromptDjMidi.INITIAL_CONFIG.topK, min: 1, max: 100, autoProperty: 'autoTopK', lastDefinedProperty: 'lastDefinedTopK' },
    guidance: { defaultValue: PromptDjMidi.INITIAL_CONFIG.guidance, min: 0, max: 6, autoProperty: 'autoGuidance', lastDefinedProperty: 'lastDefinedGuidance' },
  };

  static override styles = css`
    @keyframes rgb-glow {
      0% {
        box-shadow: 0 0 4px #ff0000, 0 0 8px #ff0000;
        background-color: #4d0000; /* Darker Red */
      }
      17% {
        box-shadow: 0 0 4px #ff00ff, 0 0 8px #ff00ff;
        background-color: #4d004d; /* Darker Magenta */
      }
      33% {
        box-shadow: 0 0 4px #0000ff, 0 0 8px #0000ff;
        background-color: #00004d; /* Darker Blue */
      }
      50% {
        box-shadow: 0 0 4px #00ffff, 0 0 8px #00ffff;
        background-color: #004d4d; /* Darker Cyan */
      }
      67% {
        box-shadow: 0 0 4px #00ff00, 0 0 8px #00ff00;
        background-color: #004d00; /* Darker Green */
      }
      83% {
        box-shadow: 0 0 4px #ffff00, 0 0 8px #ffff00;
        background-color: #4d4d00; /* Darker Yellow */
      }
      100% {
        box-shadow: 0 0 4px #ff0000, 0 0 8px #ff0000;
        background-color: #4d0000; /* Darker Red */
      }
    }
    :host {
      height: 100%;
      display: flex;
      flex-direction: column;
      justify-content: center;
      align-items: center;
      box-sizing: border-box;
      position: relative;
    }
    #main-content-area {
      display: flex;
      flex-direction: row;
      align-items: flex-start;
      justify-content: center;
      gap: 5vmin;
      width: 100%;
      max-width: 1600px;
      height: 100%;
      padding: 8vmin 5vmin;
      padding-right: 240px; 
      box-sizing: border-box;
    }
    .advanced-settings-panel {
      font-family: 'DS-Digital', cursive;
      position: fixed;
      right: 0;
      top: 0;
      height: 100vh;
      overflow-y: auto;
      width: 240px;
      z-index: 1000;
      background-color: #202020;
      border-radius: 8px;
      box-shadow: 0 4px 12px rgba(0, 0, 0, 0.5);
      color: #fff;
      flex-shrink: 0;
      display: flex;
      flex-direction: column;
      padding: 20px;
      padding-top: 20px;
      box-sizing: border-box;
    }
    .advanced-settings-panel .setting {
      display: flex;
      flex-direction: column;
      align-items: stretch;
      margin-bottom: 15px;
      }
    .advanced-settings-panel .setting > label:first-child {
        margin-bottom: 8px;
        font-weight: bold;
        text-align: center;
        color: #fff; 
    }
    .advanced-settings-panel .setting > label .label-value {
      font-weight: normal; 
      color: #dddddd;     
      margin-left: 8px;  
    }

    .advanced-settings-panel .setting weight-knob {
      width: 100px;
      margin: 0 auto; 
    }
 
   .advanced-settings-panel .setting .auto-row,
   .advanced-settings-panel .setting .checkbox-setting {
     display: flex; align-items: center; justify-content: flex-start;
     margin-top: 8px; padding: 0 5%;
   }
    .advanced-settings-panel .setting .option-button {
      background-color: #333;
      color: #fff;
      border: 1px solid #555;
      border-radius: 4px;
      padding: 8px 12px;
      text-align: center;
      cursor: pointer;
      transition: background-color 0.2s, box-shadow 0.2s;
      font-size: 0.9em;
      margin-top: 5px; 
    }
    .advanced-settings-panel .setting .option-button:hover {
      background-color: #444;
      box-shadow: 0 0 5px -1px #007bff; 
    }
    .advanced-settings-panel .setting .option-button.selected {
      background-color: #0069d9; 
      border-color: #0056b3; 
      color: #fff;
      font-weight: bold;
    }

    .advanced-settings-panel .setting .option-button[id^="auto-"].selected {
      color: #fff; 
      font-weight: bold; 
      animation: rgb-glow 40s linear infinite; 
      border: 1px solid transparent; 
    }

    dj-style-selector#scale .option.auto-scale-selected {
      color: #fff; 
      font-weight: bold; 
      text-shadow: 0px 0px 4px rgba(0,0,0,0.7), 0px 0px 1px rgba(0,0,0,0.9); 
      border: 1px solid transparent; 
      animation: rgb-glow 40s linear infinite; 
    }

   #grid {
     width: 80vmin;
     height: 80vmin;
     display: grid;
     grid-template-columns: repeat(4, 1fr);
     gap: 2.5vmin;
     margin-top: 0;
   }

    @media (max-width: 767px) {
      #grid {
        grid-template-columns: 1fr; 
        width: 50vw; 
        height: auto; 
        margin: 0 auto; 
      }
    }
 
   #background {
     will-change: background-image;
     position: absolute;
     height: 100%;
     width: 100%;
     z-index: -1;
     background: #111;
   }
   prompt-controller {
     width: 100%;
   }
   #buttons {
     position: absolute;
     top: 0;
     left: 0;
     padding: 10px;
     display: flex;
     gap: 5px;
     align-items: center;
   }
   #buttons button {
       font: inherit;
       font-weight: 600;
       cursor: pointer;
       color: #fff;
       background: #0002;
       -webkit-font-smoothing: antialiased;
       border: 1.5px solid #fff;
       border-radius: 4px;
       user-select: none;
       padding: 3px 6px;
   }
    #buttons button.active {
        background-color: #fff;
        color: #000;
    }
    #buttons select {
       font: inherit;
       padding: 5px;
       background: #fff;
       color: #000;
       border-radius: 4px;
       border: none;
       outline: none;
       cursor: pointer;
     }
    #buttons .api-controls, #buttons .seed-controls {
        display: flex;
        gap: 5px;
        align-items: center;
    }
    #buttons .seed-controls label {
        font-weight: 600;
        color: #fff;
    }
    #buttons input {
        font-family: 'DS-Digital', cursive;
        background: #0002;
        border: 1.5px solid #fff;
        color: #fff;
        border-radius: 4px;
        font-size: 1rem;
        padding: 3px 6px;
    }
    #buttons input[type="text"] {
        width: 18vmin; 
    }
    #buttons input[type="number"] {
        width: 18vmin;
    }
    #buttons .seed-controls input#seed {
        width: 10vmin;
    }
    #buttons dsp-overload-indicator {
      /* Copied from #buttons button and adjusted */
      font-weight: 600;
      cursor: default; /* It's an indicator, not a button */
      color: #fff;
      background: #0002;
      -webkit-font-smoothing: antialiased;
      border: 1.5px solid #fff;
      border-radius: 4px;
      user-select: none;
      padding: 3px 6px;
      display: none; /* Original logic for appearing/disappearing */
      vertical-align: middle;
      height: auto;
      box-sizing: border-box;
    }
    /* Override display:none when it should be visible */
    #buttons dsp-overload-indicator.is-visible {
      display: inline-block;
    }
<<<<<<< HEAD
=======
    #buttons .flow-parameters-group {
      display: flex;
      align-items: center;
      gap: 5px;
      /* margin-left: 5px; */ /* Retaining this commented out as per instruction */
    }
>>>>>>> 4eaf09d5
    #buttons .seed-controls button { /* General style for buttons in seed-controls */
      font: inherit;
      font-weight: 600;
      cursor: pointer;
      color: #fff;
      background: #0002;
      -webkit-font-smoothing: antialiased;
      border: 1.5px solid #fff;
      border-radius: 4px;
      user-select: none;
      padding: 3px 6px;
    }
    #buttons .seed-controls button.active { /* Active state for Flow button */
      background-color: #fff;
      color: #000;
    }
    #buttons .seed-controls label[for="flowFrequency"],
    #buttons .seed-controls label[for="flowAmplitude"] {
      font-weight: 600;
      color: #fff;
      margin-left: 5px; 
    }
    #buttons .seed-controls input#flowFrequency,
    #buttons .seed-controls input#flowAmplitude {
      font-family: 'DS-Digital', cursive;
      background: #0002;
      border: 1.5px solid #fff;
      color: #fff;
      border-radius: 4px;
      font-size: 1rem;
      padding: 3px 6px;
      width: 10vmin; 
    }
    .flow-direction-button {
      font: inherit;
      font-weight: 600;
      cursor: pointer;
      color: #fff;
      background: #0002;
      -webkit-font-smoothing: antialiased;
      border: 1.5px solid #fff;
      border-radius: 4px;
      user-select: none;
      padding: 3px 6px;
      margin-left: 5px;
    }
    .flow-direction-button.active {
      background-color: #fff;
      color: #000;
    }

    play-pause-button {
      width: 100px;
      height: 100px;
      margin: 0 auto 15px auto; 
      display: block;
      cursor: pointer;
    }
   .solo-group-header {
     font-weight: bold;
     margin-top: 15px; 
     margin-bottom: 5px; 
     text-align: center; 
     color: #fff; 
   }
   .solo-button-group .setting {
     margin-bottom: 8px; 
   }
   #reset-button:hover {
     box-shadow: 0 0 8px #ff0000, 0 0 12px #ff0000; 
     border-color: #ff4444; 
   }
   `;
 
   private prompts: Map<string, Prompt>;
   private midiDispatcher: MidiDispatcher;
   private audioAnalyser: AudioAnalyser | null = null;
 
   @state() private playbackState: PlaybackState = 'stopped';
   @state() private audioReady = false; 
 
   private session!: LiveMusicSession; 
   private audioContext: AudioContext | null = null;
   private outputNode: GainNode | null = null;
   private nextStartTime = 0;
   private readonly bufferTime = 2; 
 
   private ai!: GoogleGenAI;
   @state() private geminiApiKey: string | null = null;
   private readonly model = 'lyria-realtime-exp';
 
 
   @property({ type: Boolean }) private showMidi = false;
   @state() private audioLevel = 0;
   @state() private midiInputIds: string[] = [];
   @state() private activeMidiInputId: string | null = null;
 
   @state()
   private filteredPrompts = new Set<string>();
 
   @state() private config = { ...PromptDjMidi.INITIAL_CONFIG };
   @state() private lastDefinedDensity = PromptDjMidi.INITIAL_LAST_DEFINED_STATES.lastDefinedDensity;
   @state() private autoDensity = PromptDjMidi.INITIAL_AUTO_STATES.autoDensity;
   @state() private lastDefinedBrightness = PromptDjMidi.INITIAL_LAST_DEFINED_STATES.lastDefinedBrightness;
   @state() private autoBrightness = PromptDjMidi.INITIAL_AUTO_STATES.autoBrightness;
   @state() private lastDefinedBpm = PromptDjMidi.INITIAL_LAST_DEFINED_STATES.lastDefinedBpm;
   @state() private autoBpm = PromptDjMidi.INITIAL_AUTO_STATES.autoBpm;
   @state() private autoTemperature = PromptDjMidi.INITIAL_AUTO_STATES.autoTemperature;
   @state() private autoTopK = PromptDjMidi.INITIAL_AUTO_STATES.autoTopK;
   @state() private autoGuidance = PromptDjMidi.INITIAL_AUTO_STATES.autoGuidance;
   @state() private showSeedInputHoverEffect = false;
   @state() private isSeedFlowing = false; 
   @state() private flowFrequency = 1000; 
   @state() private flowAmplitude = 5;    
   @state() private flowDirectionUp = true;   
   @state() private flowDirectionDown = true; 
   private globalFlowIntervalId: number | null = null;

   @state() private apiKeyInvalid = false;
   @state() private lastDefinedTemperature = PromptDjMidi.INITIAL_LAST_DEFINED_STATES.lastDefinedTemperature;
   @state() private lastDefinedTopK = PromptDjMidi.INITIAL_LAST_DEFINED_STATES.lastDefinedTopK;
   @state() private lastDefinedGuidance = PromptDjMidi.INITIAL_LAST_DEFINED_STATES.lastDefinedGuidance;

  @state() private apiKeySavedSuccessfully = false;
  @state() private promptWeightedAverage = 0;
  @state() private knobAverageExtremeness = 0;
  @state() private transientApiKeyStatusMessage: string | null = null;
  private apiKeyMessageTimeoutId: ReturnType<typeof setTimeout> | null = null;

  // Preset UI State
  @state() private presetNameToSave: string = "";
  @state() private availablePresets: string[] = [];
  @state() private selectedPreset: string = "";
  @state() private showPresetControls: boolean = false;
 
   private audioLevelRafId: number | null = null;
   private connectionError = true;
   private readonly maxRetries = 3;
   private currentRetryAttempt = 0;

   private debouncedSaveApiKey = debounce(this.saveApiKeyToLocalStorage, 500);
 
   constructor(
     prompts: Map<string, Prompt>,
     midiDispatcher: MidiDispatcher,
   ) {
     super();
     prompts.forEach(prompt => {
       if (prompt.isAutoFlowing === undefined) {
         prompt.isAutoFlowing = false;
       }
       if (prompt.activatedFromZero === undefined) { // Added this check
         prompt.activatedFromZero = false;
       }
     });
     this.prompts = prompts;
     this.midiDispatcher = midiDispatcher;
     this.config.seed = Math.floor(Math.random() * 1000000) + 1;
     this.updateAudioLevel = this.updateAudioLevel.bind(this);
     this.toggleSeedFlow = this.toggleSeedFlow.bind(this);
     this.handleFlowFrequencyChange = this.handleFlowFrequencyChange.bind(this);
     this.handleFlowAmplitudeChange = this.handleFlowAmplitudeChange.bind(this);
     this.toggleFlowDirection = this.toggleFlowDirection.bind(this);
     this.handlePromptAutoFlowToggled = this.handlePromptAutoFlowToggled.bind(this);
     this.globalFlowTick = this.globalFlowTick.bind(this);
    this.loadAvailablePresets(); // Load available presets
 
    if (typeof localStorage !== 'undefined') {
      this.geminiApiKey = localStorage.getItem('geminiApiKey');
    } else {
      this.geminiApiKey = null;
      console.warn('localStorage is not available. Cannot load Gemini API key from localStorage.');
    }
 
     if (this.geminiApiKey) {
       this.ai = new GoogleGenAI({ apiKey: this.geminiApiKey, apiVersion: 'v1alpha' });
     }
     this.checkApiKeyStatus();
   }
 
   override async firstUpdated() {
     this.calculatePromptWeightedAverage();
     this.calculateKnobAverageExtremeness();
   }
 
   private async connectToSession() {
    await this.updateComplete;
     if (!this.geminiApiKey) {
      console.warn('Please enter your Gemini API key to connect to the session.');
       return;
     }
 
     if (!this.ai) {
       this.ai = new GoogleGenAI({ apiKey: this.geminiApiKey, apiVersion: 'v1alpha' });
     }
 
     try {
       this.session = await this.ai.live.music.connect({
         model: this.model,
         callbacks: {
           onmessage: async (e: LiveMusicServerMessage) => {
             if (e.setupComplete) {
               this.connectionError = false;
               this.apiKeyInvalid = false;
               this.currentRetryAttempt = 0; 
             }
             if (e.filteredPrompt) {
               this.filteredPrompts = new Set([...this.filteredPrompts, e.filteredPrompt.text as string])
              console.warn('Filtered prompt reason:', e.filteredPrompt.filteredReason as string);
             }
             if (e.serverContent?.audioChunks !== undefined) {
               if (this.playbackState === 'paused' || this.playbackState === 'stopped') return;
               if (!this.audioContext || !this.outputNode) {
                console.warn('Audio context not initialized. Please refresh.');
                 console.error('AudioContext or outputNode not initialized.');
                 return;
               }
               const audioBuffer = await decodeAudioData(
                 decode(e.serverContent?.audioChunks[0].data),
                 this.audioContext,
                 48000,
                 2,
               );
               const source = this.audioContext.createBufferSource();
               source.buffer = audioBuffer;
               source.connect(this.outputNode);
               if (this.nextStartTime === 0) {
                 this.nextStartTime = this.audioContext.currentTime + this.bufferTime;
                 setTimeout(() => {
                   this.playbackState = 'playing';
                 }, this.bufferTime * 1000);
               }
 
               if (this.nextStartTime < this.audioContext.currentTime) {
                 this.playbackState = 'loading';
                 this.nextStartTime = 0;
                 return;
               }
               source.start(this.nextStartTime);
               this.nextStartTime += audioBuffer.duration;
             }
           },
           onerror: (e: ErrorEvent) => this.handleConnectionIssue('Connection error'),
           onclose: (e: CloseEvent) => this.handleConnectionIssue(`Connection closed (code: ${e.code})`),
         },
       });
     } catch (error) {
       this.connectionError = true;
       if (error instanceof Error && error.message.toLowerCase().includes('authentication failed')) {
         this.apiKeyInvalid = true;
       }
       this.stop();
      console.warn('Failed to connect to session. Check your API key and network connection.');
       console.error('Failed to connect to session:', error);
       this.currentRetryAttempt = 0;
     }
   }

  private async handleConnectionIssue(messagePrefix: string) {
    await this.updateComplete;
    this.connectionError = true;
    this.currentRetryAttempt++;

    if (this.currentRetryAttempt <= this.maxRetries) {
      this.playbackState = 'loading';
      console.warn(`${messagePrefix}. Attempting to reconnect (attempt ${this.currentRetryAttempt} of ${this.maxRetries})...`);
      setTimeout(() => {
        this.connectToSession();
      }, 2000);
    } else {
      console.warn('Failed to reconnect after multiple attempts. Please check your connection and try playing again.');
      this.playbackState = 'stopped';
      this.currentRetryAttempt = 0;
    }
  }
 
   private getPromptsToSend() {
     return Array.from(this.prompts.values())
       .filter((p) => {
         return !this.filteredPrompts.has(p.text) && p.weight !== 0;
       })
   }
 
   private setSessionPrompts = throttle(async () => {
    await this.updateComplete;
     const promptsToSend = this.getPromptsToSend();
     if (promptsToSend.length === 0) {
      console.warn('There needs to be one active prompt to play.');
       this.pause();
       return;
     }
     try {
       if (this.session) {
         await this.session.setWeightedPrompts({
           weightedPrompts: promptsToSend,
         });
       }
     } catch (e: unknown) {
       if (e instanceof Error) {
        console.warn('Error setting session prompts:', e.message);
       } else {
        console.warn('An unknown error occurred while setting session prompts.');
       }
       this.pause();
     }
   }, 200);
 
   private updateAudioLevel() {
     this.audioLevelRafId = requestAnimationFrame(this.updateAudioLevel);
     if (this.audioAnalyser) {
       this.audioLevel = this.audioAnalyser.getCurrentLevel();
     }
   }
 
   private dispatchPromptsChange() {
     this.dispatchEvent(
       new CustomEvent('prompts-changed', { detail: this.prompts }),
     );
     return this.setSessionPrompts();
   }
 
   private handlePromptChanged(e: CustomEvent<Prompt>) {
     const { promptId, text, weight, cc } = e.detail;
     const prompt = this.prompts.get(promptId);
 
     if (!prompt) {
       console.error('prompt not found', promptId);
       return;
     }
 
     if (prompt.isAutoFlowing) {
       prompt.isAutoFlowing = false;
       prompt.activatedFromZero = false; // Manual change overrides this state
     }
 
     prompt.text = text;
     prompt.weight = weight;
     prompt.cc = cc;
 
     const newPrompts = new Map(this.prompts);
     newPrompts.set(promptId, prompt);
 
     this.setPrompts(newPrompts);
     this.calculatePromptWeightedAverage();
   }
 
   private setPrompts(newPrompts: Map<string, Prompt>) {
     this.prompts = newPrompts;
     this.requestUpdate();
     this.dispatchPromptsChange();
     this.calculatePromptWeightedAverage();
   }
 
   private calculatePromptWeightedAverage(): void {
     let totalWeight = 0;
     const promptCount = this.prompts.size;
 
     if (promptCount === 0) {
       this.promptWeightedAverage = 0;
       return;
     }
 
     for (const prompt of this.prompts.values()) {
       totalWeight += prompt.weight;
     }
 
     this.promptWeightedAverage = totalWeight / promptCount;
     this.checkAndTriggerOverloadReset();
   }
 
   private async calculateKnobAverageExtremeness(): Promise<void> {
    await this.updateComplete;
     const extremenessValues: number[] = [];
     const knobKeys = Object.keys(PromptDjMidi.KNOB_CONFIGS) as Array<keyof typeof PromptDjMidi.KNOB_CONFIGS>;
 
     for (const knobId of knobKeys) {
       const config = PromptDjMidi.KNOB_CONFIGS[knobId];
       const isAuto = this[config.autoProperty as keyof this] as boolean;
 
       if (isAuto) {
         extremenessValues.push(0);
       } else {
         let currentValue = this.config[knobId] as number | null;
         // If still null for some reason (e.g. other knobs if they could be null), treat as default (0 extremeness)
         if (currentValue === null) {
            extremenessValues.push(0);
            continue;
         }
 
         const defaultValue = config.defaultValue;
         const minValue = config.min;
         const maxValue = config.max;
         const range = maxValue - minValue;
 
         if (range === 0) {
           extremenessValues.push(0);
         } else {
           const extremeness = Math.abs(currentValue - defaultValue) / range;
           extremenessValues.push(Math.min(1, Math.max(0, extremeness))); // Clamp 0-1
         }
       }
     }
 
     // Handle scale selector
     if (this.config.scale === PromptDjMidi.INITIAL_CONFIG.scale) {
       extremenessValues.push(0);
     } else {
       extremenessValues.push(1);
     }
 
     if (extremenessValues.length > 0) {
       const sum = extremenessValues.reduce((acc, val) => acc + val, 0);
       this.knobAverageExtremeness = sum / extremenessValues.length;
     } else {
       this.knobAverageExtremeness = 0;
     }
     this.checkAndTriggerOverloadReset();
   }
 
   private async checkAndTriggerOverloadReset(): Promise<void> {
    await this.updateComplete;
     const promptAverageCritical = 1.95;
     const knobExtremenessCritical = 0.95;
     const combinedFactorThreshold = 1.8; // (e.g. prompt avg 1.6 -> 0.8, knob avg 1.0 -> 1.0 => 1.8)
 
     // Normalize promptAverage to 0-1 for combined factor, then add knobExtremeness (already 0-1)
     // Max possible combinedFactor is 2.0 (promptAvg 2.0 -> 1.0; knobExtremeness 1.0 -> 1.0)
     const combinedFactor = (this.promptWeightedAverage / 2) + this.knobAverageExtremeness;
 
     if (
       this.promptWeightedAverage >= promptAverageCritical ||
       this.knobAverageExtremeness >= knobExtremenessCritical ||
       combinedFactor >= combinedFactorThreshold
     ) {
       console.warn('DSP Overload detected! Resetting all parameters.');
      console.warn('Critical DSP Overload! Resetting parameters.');
       this.resetAll();
     }
   }
 
   private globalFlowTick(): void {
     let changesMade = false;
 
     if (this.isSeedFlowing) {
       let currentSeed = this.config.seed;
       if (currentSeed === null || currentSeed === undefined) {
         currentSeed = Math.floor(Math.random() * 1000000) + 1;
       }
 
       const baseMagnitude = Math.floor(Math.random() * 10) + 1;
       let seedChange = 0;
 
       if (this.flowDirectionUp && this.flowDirectionDown) {
         const direction = Math.random() < 0.5 ? 1 : -1;
         seedChange = baseMagnitude * direction * this.flowAmplitude;
       } else if (this.flowDirectionUp) {
         seedChange = baseMagnitude * this.flowAmplitude;
       } else if (this.flowDirectionDown) {
         seedChange = baseMagnitude * -1 * this.flowAmplitude;
       } else {
         seedChange = 0; 
       }
 
       let newSeed = currentSeed + seedChange;
       const MIN_SEED_VALUE = 1;
       const MAX_SEED_VALUE = 9999999;
       newSeed = Math.max(MIN_SEED_VALUE, Math.min(newSeed, MAX_SEED_VALUE));
 
       if (this.config.seed !== newSeed) {
         this.config = { ...this.config, seed: newSeed };
         changesMade = true;
       }
     }
 
     for (const prompt of this.prompts.values()) {
       if (prompt.isAutoFlowing) {
         const baseMagnitude = (Math.random() * 0.04) + 0.01; 
         const direction = Math.random() < 0.5 ? 1 : -1; 
         const weightChange = baseMagnitude * direction * (this.flowAmplitude / 10);
         
         let newWeight = prompt.weight + weightChange;
         newWeight = Math.max(0, Math.min(newWeight, 2)); 
         
         if (prompt.weight !== newWeight) {
           prompt.weight = newWeight;
           changesMade = true;
         }
       }
     }
 
     if (changesMade) {
       if (this.isSeedFlowing) {
            this._sendPlaybackParametersToSession();
       }
       this.setSessionPrompts(); 
       this.requestUpdate();
       this.calculatePromptWeightedAverage();
     }
   }
 
   private startGlobalFlowInterval() {
     if (this.globalFlowIntervalId) {
       clearInterval(this.globalFlowIntervalId);
     }
     this.globalFlowIntervalId = window.setInterval(this.globalFlowTick, this.flowFrequency);
   }
 
   private stopGlobalFlowInterval() {
     if (this.globalFlowIntervalId) {
       clearInterval(this.globalFlowIntervalId);
       this.globalFlowIntervalId = null;
     }
   }
 
   private readonly makeBackground = throttle(
     () => {
       const clamp01 = (v: number) => Math.min(Math.max(v, 0), 1);
 
       const MAX_WEIGHT = 0.5;
       const MAX_ALPHA = 0.6;
 
       const bg: string[] = [];
 
       [...this.prompts.values()].forEach((p, i) => {
         const alphaPct = clamp01(p.weight / MAX_WEIGHT) * MAX_ALPHA;
         const alpha = Math.round(alphaPct * 0xff)
           .toString(16)
           .padStart(2, '0');
 
         const stop = p.weight / 2;
         const x = (i % 4) / 3;
         const y = Math.floor(i / 4) / 3;
         const s = `radial-gradient(circle at ${x * 100}% ${y * 100}%, ${p.color}${alpha} 0px, ${p.color}00 ${stop * 100}%)`;
 
         bg.push(s);
       });
 
       return bg.join(', ');
     },
     30,
   );
 
   private pause() {
     if (this.session) {
       this.session.pause();
     }
     this.playbackState = 'paused';
     if (this.outputNode && this.audioContext) {
       this.outputNode.gain.setValueAtTime(1, this.audioContext.currentTime);
       this.outputNode.gain.linearRampToValueAtTime(0, this.audioContext.currentTime + 0.1);
     }
     this.nextStartTime = 0;
     if (this.audioContext) {
       this.outputNode = this.audioContext.createGain();
       this.outputNode.connect(this.audioContext.destination);
       if (this.audioAnalyser) {
         this.outputNode.connect(this.audioAnalyser.node);
       }
     }
   }
 
   private async play() {
     const promptsToSend = this.getPromptsToSend();
     if (promptsToSend.length === 0) {
      console.warn('There needs to be one active prompt to play. Turn up a knob to resume playback.');
       this.pause();
       return;
     }
    // No change here, await this.updateComplete was already in the correct place
    // The issue is the method signature itself.
 
     if (!this.audioContext) {
       this.audioContext = new AudioContext({ sampleRate: 48000 });
       this.audioAnalyser = new AudioAnalyser(this.audioContext);
       this.audioAnalyser.node.connect(this.audioContext.destination);
       this.outputNode = this.audioContext.createGain();
       this.outputNode.connect(this.audioAnalyser.node);
       this.updateAudioLevel();
     }
 
     this.audioContext.resume();
     this.audioReady = true;
     if (this.session) {
       this.session.play();
     }
     this.playbackState = 'loading';
     if (this.outputNode && this.audioContext) {
       this.outputNode.gain.setValueAtTime(0, this.audioContext.currentTime);
       this.outputNode.gain.linearRampToValueAtTime(1, this.audioContext.currentTime + 0.1);
     }
   }
 
   private stop() {
     if (this.session) {
       this.session.stop();
     }
     this.playbackState = 'stopped';
     if (this.outputNode && this.audioContext) {
       this.outputNode.gain.setValueAtTime(0, this.audioContext.currentTime);
       this.outputNode.gain.linearRampToValueAtTime(1, this.audioContext.currentTime + 0.1);
     }
     this.nextStartTime = 0;
   }
 
   private async handleMainAudioButton() {
    await this.updateComplete;
     this.currentRetryAttempt = 0;

     if (!this.audioReady) {
       this.playbackState = 'loading';
       await this.connectToSession();
       if (this.connectionError || this.apiKeyInvalid) {
         this.playbackState = 'stopped';
        // Corresponding console.warn was already present in the previous step for this condition.
        // No additional console.warn needed here if the original logic didn't have one specifically for !this.toastMessage.showing
        // but the generic one for "toastMessage or its show method is not available" covers it.
        console.warn('Failed to connect. Please check your API key and connection.');
         return;
       }
       await this.setSessionPrompts();
       this.play();
     } else {
       if (this.playbackState === 'playing') {
         this.pause();
       } else if (this.playbackState === 'paused' || this.playbackState === 'stopped') {
         if (this.connectionError || this.apiKeyInvalid) {
           this.playbackState = 'loading';
           await this.connectToSession();
           if (this.connectionError || this.apiKeyInvalid) {
             this.playbackState = (this.playbackState === 'loading' || this.playbackState === 'playing') ? 'stopped' : this.playbackState;
            // Similar to above, console.warn for this specific condition.
            console.warn('Failed to reconnect. Please check your connection or API key.');
             return;
           }
         }
         await this.setSessionPrompts();
         this.play();
       } else if (this.playbackState === 'loading') {
         this.stop();
       }
     }
   }
 
   private get isAnyFlowActive(): boolean {
     const isAnyPromptAutoFlowing = [...this.prompts.values()].some(p => p.isAutoFlowing);
     return this.isSeedFlowing || isAnyPromptAutoFlowing;
   }
 
   private get isButtonOn() {
     return this.playbackState === 'playing' || this.playbackState === 'loading';
   }
 
   private async toggleShowMidi() {
     this.showMidi = !this.showMidi;
     if (!this.showMidi) return;
     const inputIds = await this.midiDispatcher.getMidiAccess();
     this.midiInputIds = inputIds;
     this.activeMidiInputId = this.midiDispatcher.activeMidiInputId;
   }
 
   private toggleSeedFlow() {
     this.isSeedFlowing = !this.isSeedFlowing;
     if (this.isAnyFlowActive) {
       this.startGlobalFlowInterval();
     } else {
       this.stopGlobalFlowInterval();
     }
   }
 
   private handleFlowFrequencyChange(event: Event) {
     const inputElement = event.target as HTMLInputElement;
     this.flowFrequency = parseInt(inputElement.value, 10);
     if (this.isAnyFlowActive) {
       this.stopGlobalFlowInterval();
       this.startGlobalFlowInterval();
     }
   }
 
   private handleFlowAmplitudeChange(event: Event) {
     const inputElement = event.target as HTMLInputElement;
     this.flowAmplitude = parseInt(inputElement.value, 10);
     if (this.isAnyFlowActive) {
       this.stopGlobalFlowInterval();
       this.startGlobalFlowInterval();
     }
   }
 
   private toggleFlowDirection(direction: 'up' | 'down') {
     if (direction === 'up') {
       this.flowDirectionUp = !this.flowDirectionUp;
     } else if (direction === 'down') {
       this.flowDirectionDown = !this.flowDirectionDown;
     }
     this.requestUpdate();
     if (this.isAnyFlowActive) {
       this.stopGlobalFlowInterval();
       this.startGlobalFlowInterval();
     } else { 
       this.stopGlobalFlowInterval();
     }
   }
 
   private handlePromptAutoFlowToggled(event: CustomEvent<{ promptId: string; isAutoFlowing: boolean }>) {
     const { promptId, isAutoFlowing: newIsAutoFlowingState } = event.detail;
     const prompt = this.prompts.get(promptId);
 
     if (prompt) {
       prompt.isAutoFlowing = newIsAutoFlowingState;
       this.prompts.set(promptId, prompt);
       this.requestUpdate(); 
 
       if (this.isAnyFlowActive) { 
         this.startGlobalFlowInterval();
       } else {
         this.stopGlobalFlowInterval();
       }
     }
   }
 
   private handleMidiInputChange(event: Event) {
     const selectElement = event.target as HTMLSelectElement;
     const newMidiId = selectElement.value;
     this.activeMidiInputId = newMidiId;
     this.midiDispatcher.activeMidiInputId = newMidiId;
   }
 
   private async saveApiKeyToLocalStorage() {
    await this.updateComplete;
    const MAX_RETRIES = 3;
    const INITIAL_BACKOFF_DELAY = 1000; // 1 second

    if (typeof localStorage === 'undefined') {
      console.warn('localStorage is not available. Cannot save or remove Gemini API key from localStorage.');
      this.apiKeyInvalid = true; // Or some other state to indicate failure
      this.connectionError = true; // Or some other state to indicate failure
      this.handleMainAudioButton();
      return;
    }

    if (!this.geminiApiKey) {
      try {
        localStorage.removeItem('geminiApiKey');
        console.log('Gemini API key removed from local storage.');
        this.apiKeyInvalid = false;
        this.connectionError = false;
        this.setTransientApiKeyStatus("API Key Cleared");
      } catch (error) {
        // This case is less likely for removeItem, but good to be aware
        console.error('Error removing API key from local storage:', error);
        // Optionally set states to indicate this specific type of error
      }
      this.handleMainAudioButton();
      // checkApiKeyStatus will be called by handleMainAudioButton or at the end of this function,
      // but we want to ensure the transient message for "cleared" is set.
      // If checkApiKeyStatus is called after this, it might override the transient message
      // if it decides the key is "loaded" (e.g. if an old key was still in component state, though unlikely here)
      // Forcing a final checkApiKeyStatus to ensure consistent state after action.
      this.checkApiKeyStatus(); // This will ensure apiKeySavedSuccessfully is false.
      return;
    }

    let retries = 0;
    let success = false;
    while (retries < MAX_RETRIES && !success) {
      try {
        localStorage.setItem('geminiApiKey', this.geminiApiKey);
        this.apiKeyInvalid = false;
        this.connectionError = false;
        console.log(`Gemini API key saved to local storage (attempt ${retries + 1}).`);
        success = true;
        this.apiKeySavedSuccessfully = true; // Set this before the transient message
        this.setTransientApiKeyStatus("API Key Saved");
      } catch (error) {
        retries++;
        const delay = INITIAL_BACKOFF_DELAY * Math.pow(2, retries - 1);
        console.warn(`Attempt ${retries} to save API key failed. Retrying in ${delay}ms...`, error);
        if (retries < MAX_RETRIES) {
          await new Promise(resolve => setTimeout(resolve, delay));
        }
      }
    }

    if (!success) {
      console.error(`Failed to save API key after ${MAX_RETRIES} attempts.`);
      this.apiKeyInvalid = true;
      this.connectionError = true; // Or a more specific error state
    }
    // Call handleMainAudioButton first, then check status,
    // as checkApiKeyStatus might influence UI related to the button's action.
    this.handleMainAudioButton();
    this.checkApiKeyStatus();
   }

  private checkApiKeyStatus() {
    if (typeof localStorage === 'undefined') {
      console.warn('localStorage is not available. Cannot verify API key status.');
      this.apiKeySavedSuccessfully = false;
      return;
    }
    try {
      const storedApiKey = localStorage.getItem('geminiApiKey');
      if (storedApiKey && this.geminiApiKey && storedApiKey === this.geminiApiKey) {
        this.apiKeySavedSuccessfully = true;
        // Only set "API Key Loaded" if it wasn't just saved (which has its own message)
        // This check is a bit tricky as `saveApiKeyToLocalStorage` also calls `checkApiKeyStatus`.
        // We rely on `setTransientApiKeyStatus` to clear previous messages.
        // If `transientApiKeyStatusMessage` is null, it means no recent save/clear action happened.
        if (this.transientApiKeyStatusMessage === null || !["API Key Saved", "API Key Cleared"].includes(this.transientApiKeyStatusMessage)) {
            this.setTransientApiKeyStatus("API Key Loaded");
        }
        console.log('API key is verified and saved correctly in localStorage.');
      } else if (storedApiKey && !this.geminiApiKey) {
        // This case implies the key was previously saved (in localStorage), but now the input/component state is cleared.
        // `saveApiKeyToLocalStorage` handles the "API Key Cleared" message when it removes it.
        // If we reach here, it means the key is in storage but not in component - potentially an inconsistent state
        // or just after clearing the input but before the (debounced) save that removes it from storage.
        // For now, if a key is in storage but not in the component's current state, consider it not "successfully saved" in current context.
        this.apiKeySavedSuccessfully = false;
        console.log('API key found in localStorage, but not active in component. Consider re-saving if needed.');
      } else if (!storedApiKey && this.geminiApiKey) {
        // Key in component but not in storage - implies it needs to be saved.
        this.apiKeySavedSuccessfully = false;
        console.log('API key present in component but not in localStorage. Needs saving.');
        // No transient message here; the "Verifying or attempting to save" in render will cover it if key is in input.
      } else if (!storedApiKey && !this.geminiApiKey) {
        // No key in storage, no key in component.
        this.apiKeySavedSuccessfully = false;
        console.log('No API key found in local storage or component.');
        // If a "cleared" message was just shown, don't override it.
        if (this.transientApiKeyStatusMessage !== "API Key Cleared") {
            // this.setTransientApiKeyStatus(null); // Or a specific message like "No API Key"
        }
      } else if (!storedApiKey && this.geminiApiKey) {
        // Key in component, but not in storage (e.g. user typed but debounce hasn't fired)
        this.apiKeySavedSuccessfully = false;
        console.log('API key in component, but not in local storage yet.');
      }
      else { // Covers mismatch: storedApiKey exists, geminiApiKey exists, but they don't match
        this.apiKeySavedSuccessfully = false;
        console.warn('API key verification failed. Stored key does not match active key, or key needs saving.');
        // Potentially set a transient message for mismatch if desired, e.g.
        // this.setTransientApiKeyStatus("API key does not match stored key", 3000);
      }
    } catch (error) {
      console.error('Error checking API key status from localStorage:', error);
      this.apiKeySavedSuccessfully = false;
    }
  }

  private setTransientApiKeyStatus(message: string | null, duration: number = 2500) {
    if (this.apiKeyMessageTimeoutId !== null) {
      clearTimeout(this.apiKeyMessageTimeoutId);
    }
    this.transientApiKeyStatusMessage = message;
    if (message !== null) {
      this.apiKeyMessageTimeoutId = setTimeout(() => {
        this.transientApiKeyStatusMessage = null;
        this.apiKeyMessageTimeoutId = null;
      }, duration);
    }
    // Request update is handled by @state decorator for transientApiKeyStatusMessage
  }

  private togglePresetControlsVisibility() {
    this.showPresetControls = !this.showPresetControls;
  }

  // Preset Management Methods
  private loadAvailablePresets() {
    if (typeof localStorage === 'undefined') {
      console.warn('localStorage is not available. Cannot load presets from prompt_presets_v2.');
      this.availablePresets = [];
      return;
    }
    try {
      const storedPresets = localStorage.getItem('prompt_presets_v2');
      if (storedPresets) {
        try {
          const parsedPresets = JSON.parse(storedPresets);
          if (typeof parsedPresets === 'object' && parsedPresets !== null) {
            this.availablePresets = Object.keys(parsedPresets);
            console.log("Successfully loaded available presets from localStorage (prompt_presets_v2):", this.availablePresets);
          } else {
            console.warn("Stored presets format (prompt_presets_v2) is invalid, expected an object. Using empty list.");
            this.availablePresets = [];
            // localStorage.removeItem('prompt_presets_v2'); // Optionally remove
          }
        } catch (parseError) {
          console.error("Failed to parse stored presets from localStorage (prompt_presets_v2). Data might be corrupted.", parseError);
          this.availablePresets = [];
          // localStorage.removeItem('prompt_presets_v2'); // Optionally remove
        }
      } else {
        console.log("No presets found in localStorage (prompt_presets_v2). Initializing with empty list.");
        this.availablePresets = [];
      }
    } catch (e) {
      console.error("Error accessing localStorage to retrieve presets (prompt_presets_v2).", e);
      this.availablePresets = [];
    }
  }

  private handlePresetNameInputChange(e: Event) {
    this.presetNameToSave = (e.target as HTMLInputElement).value;
  }

  private handleSavePresetClick() {
    const presetName = this.presetNameToSave.trim();
    if (!presetName) {
      console.warn("Preset name cannot be empty.");
      return;
    }

    if (typeof localStorage === 'undefined') {
      console.warn('localStorage is not available. Cannot save preset to prompt_presets_v2.');
      return;
    }

    // Gather all data for the preset
    const promptsArray = [...this.prompts.values()];
    const currentConfig = { ...this.config };
    const currentAutoStates = {
      autoDensity: this.autoDensity,
      autoBrightness: this.autoBrightness,
      autoBpm: this.autoBpm,
      autoTemperature: this.autoTemperature,
      autoTopK: this.autoTopK,
      autoGuidance: this.autoGuidance
    };
    const currentLastDefinedStates = {
      lastDefinedDensity: this.lastDefinedDensity,
      lastDefinedBrightness: this.lastDefinedBrightness,
      lastDefinedBpm: this.lastDefinedBpm,
      lastDefinedTemperature: this.lastDefinedTemperature,
      lastDefinedTopK: this.lastDefinedTopK,
      lastDefinedGuidance: this.lastDefinedGuidance
    };

    // Create the comprehensive preset data object
    const presetData = {
      prompts: promptsArray,
      config: currentConfig,
      autoStates: currentAutoStates,
      lastDefinedStates: currentLastDefinedStates
    };
    const presetDataString = JSON.stringify(presetData);

    // Load existing main presets object
    let allPresets: { [key: string]: string } = {}; // Stores presetName: stringifiedPresetData
    try {
      const existingPresetsString = localStorage.getItem('prompt_presets_v2');
      if (existingPresetsString) {
        try {
          const parsed = JSON.parse(existingPresetsString);
          if (typeof parsed === 'object' && parsed !== null) {
            allPresets = parsed;
          } else {
            console.warn("Existing presets data (prompt_presets_v2) is not a valid object. Starting with a new preset list.");
          }
        } catch (parseError) {
          console.error("Failed to parse existing presets (prompt_presets_v2) from localStorage. Data might be corrupted. Starting with a new preset list and overwriting.", parseError);
          allPresets = {}; // Overwrite corrupted data
        }
      }
    } catch (accessError) {
      console.error("Error accessing localStorage to retrieve existing presets (prompt_presets_v2). Cannot save.", accessError);
      return;
    }

    // Add/update the new preset (storing the stringified presetData)
    allPresets[presetName] = presetDataString;

    // Save updated main presets object
    try {
      localStorage.setItem('prompt_presets_v2', JSON.stringify(allPresets));
      console.log(`Preset '${presetName}' saved successfully to prompt_presets_v2.`);
      this.loadAvailablePresets(); // Refresh the dropdown
      this.selectedPreset = presetName; // Select the newly saved preset
      this.presetNameToSave = ""; // Clear the input field
    } catch (saveError) {
      console.error(`Error saving preset '${presetName}' to localStorage (prompt_presets_v2).`, saveError);
    }
  }

  private handlePresetSelectedChange(e: Event) {
    this.selectedPreset = (e.target as HTMLSelectElement).value;

    if (!this.selectedPreset) {
      console.log("No preset selected or 'Load Preset' option chosen.");
      return;
    }

    if (typeof localStorage === 'undefined') {
      console.warn('localStorage is not available. Cannot load preset from prompt_presets_v2.');
      return;
    }

    let allPresets: { [key: string]: string } = {};
    try {
      const storedPresetsString = localStorage.getItem('prompt_presets_v2');
      if (!storedPresetsString) {
        console.error("No presets found in localStorage (prompt_presets_v2). Cannot load:", this.selectedPreset);
        return;
      }
      allPresets = JSON.parse(storedPresetsString);
    } catch (error) {
      console.error("Error accessing or parsing 'prompt_presets_v2' from localStorage.", error);
      return;
    }

    const presetDataString = allPresets[this.selectedPreset];
    if (!presetDataString) {
      console.error(`Preset '${this.selectedPreset}' not found in stored presets (prompt_presets_v2).`);
      return;
    }

    let loadedPresetData;
    try {
      loadedPresetData = JSON.parse(presetDataString);
    } catch (error) {
      console.error(`Error parsing preset data for '${this.selectedPreset}' from prompt_presets_v2.`, error);
      return;
    }

    // Validate loadedPresetData structure (basic check)
    if (!loadedPresetData || typeof loadedPresetData !== 'object' ||
        !loadedPresetData.prompts || !loadedPresetData.config ||
        !loadedPresetData.autoStates || !loadedPresetData.lastDefinedStates) {
      console.error(`Corrupted preset data for '${this.selectedPreset}' in prompt_presets_v2. Missing essential keys.`);
      return;
    }

    // Apply Prompts
    const promptsArray = loadedPresetData.prompts as Prompt[];
    promptsArray.forEach(p => {
      if (p.isAutoFlowing === undefined) p.isAutoFlowing = false;
      if (p.activatedFromZero === undefined) p.activatedFromZero = false; // Ensure this too
    });
    const newPromptsMap = new Map(promptsArray.map(p => [p.promptId, p]));
    this.setPrompts(newPromptsMap); // This method already handles requestUpdate and dispatches changes

    // Apply Config
    // Ensure all keys from INITIAL_CONFIG are present, then override with loadedPresetData.config
    this.config = { ...PromptDjMidi.INITIAL_CONFIG, ...loadedPresetData.config };

    // Apply Auto States
    this.autoDensity = loadedPresetData.autoStates.autoDensity;
    this.autoBrightness = loadedPresetData.autoStates.autoBrightness;
    this.autoBpm = loadedPresetData.autoStates.autoBpm;
    this.autoTemperature = loadedPresetData.autoStates.autoTemperature !== undefined ? loadedPresetData.autoStates.autoTemperature : PromptDjMidi.INITIAL_AUTO_STATES.autoTemperature;
    this.autoTopK = loadedPresetData.autoStates.autoTopK !== undefined ? loadedPresetData.autoStates.autoTopK : PromptDjMidi.INITIAL_AUTO_STATES.autoTopK;
    this.autoGuidance = loadedPresetData.autoStates.autoGuidance !== undefined ? loadedPresetData.autoStates.autoGuidance : PromptDjMidi.INITIAL_AUTO_STATES.autoGuidance;


    // Apply Last Defined States
    this.lastDefinedDensity = loadedPresetData.lastDefinedStates.lastDefinedDensity;
    this.lastDefinedBrightness = loadedPresetData.lastDefinedStates.lastDefinedBrightness;
    this.lastDefinedBpm = loadedPresetData.lastDefinedStates.lastDefinedBpm;
    this.lastDefinedTemperature = loadedPresetData.lastDefinedStates.lastDefinedTemperature !== undefined ? loadedPresetData.lastDefinedStates.lastDefinedTemperature : PromptDjMidi.INITIAL_LAST_DEFINED_STATES.lastDefinedTemperature;
    this.lastDefinedTopK = loadedPresetData.lastDefinedStates.lastDefinedTopK !== undefined ? loadedPresetData.lastDefinedStates.lastDefinedTopK : PromptDjMidi.INITIAL_LAST_DEFINED_STATES.lastDefinedTopK;
    this.lastDefinedGuidance = loadedPresetData.lastDefinedStates.lastDefinedGuidance !== undefined ? loadedPresetData.lastDefinedStates.lastDefinedGuidance : PromptDjMidi.INITIAL_LAST_DEFINED_STATES.lastDefinedGuidance;

    // Update Application & UI
    this.requestUpdate(); // Request LitElement to re-render with all new state.
    this._sendPlaybackParametersToSession(); // Send new config to backend.
    this.calculateKnobAverageExtremeness(); // Update UI related to knob extremeness.
    // calculatePromptWeightedAverage is called by setPrompts

    console.log(`Preset '${this.selectedPreset}' loaded successfully from prompt_presets_v2.`);
  }

  private handleDeletePresetClick() {
    if (!this.selectedPreset) {
      console.warn("No preset selected to delete.");
      return;
    }

    if (typeof localStorage === 'undefined') {
      console.warn('localStorage is not available. Cannot delete preset from prompt_presets_v2.');
      return;
    }

    let allPresets: { [key: string]: string } = {};
    try {
      const storedPresetsString = localStorage.getItem('prompt_presets_v2');
      if (!storedPresetsString) {
        console.error("No presets found in localStorage (prompt_presets_v2) to delete from.");
        // Might happen if deleted by another tab/window or manually
        this.loadAvailablePresets(); // Refresh list in case it's out of sync
        this.selectedPreset = "";
        return;
      }
      allPresets = JSON.parse(storedPresetsString);
    } catch (error) {
      console.error("Error accessing or parsing 'prompt_presets_v2' from localStorage for deletion.", error);
      return;
    }

    if (!allPresets.hasOwnProperty(this.selectedPreset)) {
      console.warn(`Preset '${this.selectedPreset}' not found in stored presets (prompt_presets_v2). Cannot delete.`);
      // It might have been deleted by another tab/window. Refresh list.
      this.loadAvailablePresets();
      this.selectedPreset = "";
      return;
    }

    delete allPresets[this.selectedPreset];

    try {
      localStorage.setItem('prompt_presets_v2', JSON.stringify(allPresets));
      console.log(`Preset '${this.selectedPreset}' deleted successfully from prompt_presets_v2.`);
      this.loadAvailablePresets(); // Refresh the dropdown
      this.selectedPreset = "";    // Reset dropdown to default
    } catch (saveError) {
      console.error(`Error saving updated presets to localStorage (prompt_presets_v2) after deletion.`, saveError);
    }
  }
 
   private handleApiKeyInputChange(event: Event) {
     const inputElement = event.target as HTMLInputElement;
     this.geminiApiKey = inputElement.value;
     // When the input changes, apiKeySavedSuccessfully should reflect that the current value might not be saved.
     // However, checkApiKeyStatus() is called at the end of saveApiKeyToLocalStorage,
     // so the debounced call will eventually update this.
     // For immediate feedback that the key is "dirty", we can set it here.
     // But the current UI logic for "Unsaved Key" depends on geminiApiKey being truthy
     // and apiKeySavedSuccessfully being false, which checkApiKeyStatus will handle.
     this.debouncedSaveApiKey();
   }

  private async handlePasteApiKeyClick() {
    if (!navigator.clipboard || !navigator.clipboard.readText) {
      console.warn('Clipboard API not available or readText not supported.');
      // Optionally, update a state to inform the user via UI
      // this.clipboardError = 'Clipboard API not available.';
      return;
    }

    try {
      const text = await navigator.clipboard.readText();
      if (text && text.trim().length > 0) {
        this.geminiApiKey = text.trim();
        await this.requestUpdate(); // Ensure the input field updates
        console.log('API Key pasted from clipboard.');
        await this.saveApiKeyToLocalStorage(); // Direct save
      } else {
        console.warn('Clipboard is empty or contains only whitespace.');
        // Optionally, update a state to inform the user
        // this.clipboardError = 'Clipboard is empty.';
      }
    } catch (err) {
      console.error('Failed to read from clipboard:', err);
      // Optionally, update a state to inform the user
      // this.clipboardError = 'Failed to paste from clipboard. Permission might be denied.';
    }
  }
 
   private getApiKey() {
     window.open('https://aistudio.google.com/apikey', '_blank');
   }
    private resetAll() {
      this.config = { ...PromptDjMidi.INITIAL_CONFIG };
 
      this.autoDensity = PromptDjMidi.INITIAL_AUTO_STATES.autoDensity;
      this.autoBrightness = PromptDjMidi.INITIAL_AUTO_STATES.autoBrightness;
      this.autoBpm = PromptDjMidi.INITIAL_AUTO_STATES.autoBpm;
      // Also reset other auto states for knobs
      this.autoTemperature = PromptDjMidi.INITIAL_AUTO_STATES.autoTemperature;
      this.autoTopK = PromptDjMidi.INITIAL_AUTO_STATES.autoTopK;
      this.autoGuidance = PromptDjMidi.INITIAL_AUTO_STATES.autoGuidance;
 
      this.lastDefinedDensity = PromptDjMidi.INITIAL_LAST_DEFINED_STATES.lastDefinedDensity;
      this.lastDefinedBrightness = PromptDjMidi.INITIAL_LAST_DEFINED_STATES.lastDefinedBrightness;
      this.lastDefinedBpm = PromptDjMidi.INITIAL_LAST_DEFINED_STATES.lastDefinedBpm;
      this.lastDefinedTemperature = PromptDjMidi.INITIAL_LAST_DEFINED_STATES.lastDefinedTemperature;
      this.lastDefinedTopK = PromptDjMidi.INITIAL_LAST_DEFINED_STATES.lastDefinedTopK;
      this.lastDefinedGuidance = PromptDjMidi.INITIAL_LAST_DEFINED_STATES.lastDefinedGuidance;
 
      // Reset prompts: all weights to 0, keep text/color/cc, reset autoFlow
      const newPrompts = new Map<string, Prompt>();
      const defaultPrompts = PromptDjMidi.buildDefaultPrompts(); // Gets initial structure
      for (const [promptId, defaultPrompt] of defaultPrompts.entries()) {
        newPrompts.set(promptId, {
          ...defaultPrompt,
          weight: 0,
          isAutoFlowing: false, // Ensure auto-flow is also reset
        });
      }
      this.setPrompts(newPrompts); // This will call calculatePromptWeightedAverage
 
      this.requestUpdate();
 
      this._sendPlaybackParametersToSession(); // This should use the reset config values
      this.calculatePromptWeightedAverage(); // Though setPrompts calls it, an explicit call ensures it uses the zeroed weights.
      this.calculateKnobAverageExtremeness(); // Call after config and auto states are reset
    }
 
    private _sendPlaybackParametersToSession() {
      if (this.session) {
        this.session.setMusicGenerationConfig({
          musicGenerationConfig: {
            density: this.config.density,
            brightness: this.config.brightness,
            bpm: this.config.bpm === null ? undefined : this.config.bpm,
            muteBass: this.config.muteBass,
            muteDrums: this.config.muteDrums,
            onlyBassAndDrums: this.config.onlyBassAndDrums,
            scale: this.config.scale === 'SCALE_UNSPECIFIED' ? undefined : (this.config.scale as Scale),
            temperature: this.config.temperature,
            guidance: this.config.guidance,
            seed: this.config.seed === null ? undefined : this.config.seed,
          }
        });
      }
    }
 
    private handleToggleClick(event: Event) {
      const target = event.currentTarget as HTMLElement;
      const id = target.id as 'muteBass' | 'muteDrums' | 'onlyBassAndDrums';
 
      if (id === 'muteBass' || id === 'muteDrums' || id === 'onlyBassAndDrums') {
        this.config = { ...this.config, [id]: !this.config[id] };
        this.requestUpdate();
        this._sendPlaybackParametersToSession(); 
      }
    }
 
    private handleAutoToggleClick(event: Event) {
      const target = event.currentTarget as HTMLElement;
      const id = target.id as 'auto-density' | 'auto-brightness' | 'auto-bpm' | 'auto-temperature' | 'auto-topK' | 'auto-guidance';
      let newDensity = this.config.density;
      let newBrightness = this.config.brightness;
      let newBpm = this.config.bpm;
      let newTemperature = this.config.temperature;
      let newTopK = this.config.topK;
      let newGuidance = this.config.guidance;
 
      switch (id) {
        case 'auto-density':
          this.autoDensity = !this.autoDensity;
          if (!this.autoDensity) { 
            newDensity = this.lastDefinedDensity;
          } else { 
            newDensity = 0.5; 
          }
          if (this.config.density !== newDensity) {
            this.config = { ...this.config, density: newDensity };
          }
          break;
        case 'auto-brightness':
          this.autoBrightness = !this.autoBrightness;
          if (!this.autoBrightness) { 
            newBrightness = this.lastDefinedBrightness;
          } else { 
            newBrightness = 0.5; 
          }
          if (this.config.brightness !== newBrightness) {
            this.config = { ...this.config, brightness: newBrightness };
          }
          break;
        case 'auto-bpm':
          this.autoBpm = !this.autoBpm;
          if (!this.autoBpm) { 
            newBpm = this.lastDefinedBpm;
          } else { 
            newBpm = null;
          }
          if (this.config.bpm !== newBpm) {
            this.config = { ...this.config, bpm: newBpm };
          }
          break;
        case 'auto-temperature':
          this.autoTemperature = !this.autoTemperature;
          if (this.autoTemperature) {
            newTemperature = 1.1; 
          } else {
            newTemperature = this.lastDefinedTemperature;
          }
          if (this.config.temperature !== newTemperature) {
            this.config = { ...this.config, temperature: newTemperature };
          }
          break;
        case 'auto-topK':
          this.autoTopK = !this.autoTopK;
          if (this.autoTopK) {
            newTopK = 40; 
          } else {
            newTopK = this.lastDefinedTopK;
          }
          if (this.config.topK !== newTopK) {
            this.config = { ...this.config, topK: newTopK };
          }
          break;
        case 'auto-guidance':
          this.autoGuidance = !this.autoGuidance;
          if (this.autoGuidance) {
            newGuidance = 4.0; 
          } else {
            newGuidance = this.lastDefinedGuidance;
          }
          if (this.config.guidance !== newGuidance) {
            this.config = { ...this.config, guidance: newGuidance };
          }
          break;
      }
      this.requestUpdate();
      this._sendPlaybackParametersToSession();
      this.calculateKnobAverageExtremeness();
    }
 
    private handleInputChange(event: Event) {
     const target = event.target as HTMLInputElement | HTMLSelectElement | WeightKnob;
     const id = target.id;
 
     if (id === 'seed' && this.isSeedFlowing) {
       this.isSeedFlowing = false;
       this.stopGlobalFlowInterval(); // Use global stop
     }
 
     if (target instanceof HTMLInputElement && target.type === 'checkbox') {
       const isChecked = target.checked;
       if (id === 'auto-density') {
         this.autoDensity = isChecked;
       } else if (id === 'auto-brightness') {
         this.autoBrightness = isChecked;
       } else if (id === 'auto-bpm') {
         this.autoBpm = isChecked;
       } else {
         this.config = { ...this.config, [id]: isChecked };
       }
     } else if (target.tagName === 'WEIGHT-KNOB') {
        const knob = target as WeightKnob;
        const knobValue = knob.value; 
        if (id === 'density') {
            this.lastDefinedDensity = knobValue / 2; 
            this.autoDensity = false;
            this.config = { ...this.config, density: this.lastDefinedDensity };
        } else if (id === 'brightness') {
            this.lastDefinedBrightness = knobValue / 2; 
            this.autoBrightness = false;
            this.config = { ...this.config, brightness: this.lastDefinedBrightness };
        } else if (id === 'bpm') {
            const minBpm = 60;
            const maxBpm = 180;
            const newBpm = Math.round((knobValue / 2) * (maxBpm - minBpm) + minBpm);
            this.lastDefinedBpm = newBpm;
            this.autoBpm = false;
            this.config = { ...this.config, bpm: newBpm };
        } else if (id === 'temperature') {
            const minTemp = 0;
            const maxTemp = 3;
            const newTemp = parseFloat(((knobValue / 2) * (maxTemp - minTemp) + minTemp).toFixed(1)); 
            this.lastDefinedTemperature = newTemp; 
            this.autoTemperature = false; 
            this.config = { ...this.config, temperature: newTemp };
        } else if (id === 'topK') {
            const minTopK = 1;
            const maxTopK = 100;
            const newTopK = Math.round((knobValue / 2) * (maxTopK - minTopK) + minTopK);
            this.lastDefinedTopK = newTopK; 
            this.autoTopK = false; 
            this.config = { ...this.config, topK: newTopK };
        } else if (id === 'guidance') {
            const minGuidance = 0;
            const maxGuidance = 6;
            const newGuidance = parseFloat(((knobValue / 2) * (maxGuidance - minGuidance) + minGuidance).toFixed(1)); 
            this.lastDefinedGuidance = newGuidance; 
            this.autoGuidance = false; 
            this.config = { ...this.config, guidance: newGuidance };
        }
        this._sendPlaybackParametersToSession(); 
     } else if (target instanceof HTMLInputElement && target.type === 'number') {
        const value = (target as HTMLInputElement).value;
        this.config = { ...this.config, [id]: value === '' ? null : parseFloat(value) };
        this._sendPlaybackParametersToSession(); 
     } else if (event instanceof CustomEvent && event.detail !== undefined) { 
        const value = event.detail;
        this.config = { ...this.config, [id]: value };
        this._sendPlaybackParametersToSession(); 
     } else { 
        const value = (target as HTMLSelectElement).value;
        this.config = { ...this.config, [id]: value };
     }
     this.requestUpdate();
     this.calculateKnobAverageExtremeness();
   }
 
   
    override render() {
       const bg = styleMap({
         backgroundImage: this.makeBackground(),
       });
 
     const advancedClasses = classMap({
       'advanced-settings-panel': true,
     });
 
     const scaleMap = new Map<string, { value: string, color: string }>([
       ['Auto', { value: 'SCALE_UNSPECIFIED', color: '#888888' }],
       ['C Major / A Minor', { value: 'C_MAJOR_A_MINOR', color: 'hsl(0, 100%, 35%)' }],
       ['C# Major / A# Minor', { value: 'D_FLAT_MAJOR_B_FLAT_MINOR', color: 'hsl(30, 100%, 35%)' }],
       ['D Major / B Minor', { value: 'D_MAJOR_B_MINOR', color: 'hsl(60, 100%, 35%)' }],
       ['D# Major / C Minor', { value: 'E_FLAT_MAJOR_C_MINOR', color: 'hsl(90, 100%, 35%)' }],
       ['E Major / C# Minor', { value: 'E_MAJOR_D_FLAT_MINOR', color: 'hsl(120, 100%, 35%)' }],
       ['F Major / D Minor', { value: 'F_MAJOR_D_MINOR', color: 'hsl(150, 100%, 35%)' }],
       ['F# Major / D# Minor', { value: 'G_FLAT_MAJOR_E_FLAT_MINOR', color: 'hsl(180, 100%, 35%)' }],
       ['G Major / E Minor', { value: 'G_MAJOR_E_MINOR', color: 'hsl(210, 100%, 35%)' }],
       ['G# Major / F Minor', { value: 'A_FLAT_MAJOR_F_MINOR', color: 'hsl(240, 100%, 35%)' }],
       ['A Major / F# Minor', { value: 'A_MAJOR_G_FLAT_MINOR', color: 'hsl(270, 100%, 35%)' }],
       ['A# Major / G Minor', { value: 'B_FLAT_MAJOR_G_MINOR', color: 'hsl(300, 100%, 35%)' }],
       ['B Major / G# Minor', { value: 'B_MAJOR_A_FLAT_MINOR', color: 'hsl(330, 100%, 35%)' }],
     ]);
 
     const cfg = this.config;
 
     const djStyleSelectorOptions = Array.from(scaleMap, ([label, { value, color }]) => ({ label, value, color } as DJStyleSelectorOption));
 
      return html`
        <div id="background" style=${bg}></div>
        <div id="buttons">
          <dsp-overload-indicator
            .currentPromptAverage=${this.promptWeightedAverage}
            .currentKnobAverageExtremeness=${this.knobAverageExtremeness}
          ></dsp-overload-indicator>
          <!-- MIDI Controls -->
          <button
            @click=${this.toggleShowMidi}
            class=${this.showMidi ? 'active' : ''}
            >MIDI</button>
          <button
            @click=${this.togglePresetControlsVisibility}
            class=${this.showPresetControls ? 'active' : ''}
            >Presets</button>
          ${this.showMidi ? html`
            <select
              @change=${this.handleMidiInputChange}
              .value=${this.activeMidiInputId || ''}>
              ${this.midiInputIds.length > 0
            ? this.midiInputIds.map(
              (id) =>
                html`<option value=${id}>
                        ${this.midiDispatcher.getDeviceName(id)}
                      </option>`,
            )
            : html`<option value="">No devices found</option>`}
            </select>
          ` : ''}

          <!-- Flow Button -->
          <button @click=${this.toggleSeedFlow} class=${this.isSeedFlowing ? 'active' : ''}>Flow</button>

          <!-- Conditional Flow Parameters Group -->
          ${(this.isSeedFlowing || this.isAnyFlowActive) ? html`
            <div class="flow-parameters-group">
              ${this.isSeedFlowing ? html`
                <button
                  id="flowUpButton"
                  class="flow-direction-button ${this.flowDirectionUp ? 'active' : ''}"
                  @click=${() => this.toggleFlowDirection('up')}>Up</button>
                <button
                  id="flowDownButton"
                  class="flow-direction-button ${this.flowDirectionDown ? 'active' : ''}"
                  @click=${() => this.toggleFlowDirection('down')}>Down</button>
                <label for="seed">Seed</label>
                <input
                    type="number"
                    id="seed"
                    .value=${this.config.seed ?? ''}
                    @input=${this.handleInputChange}
                    placeholder="Auto"
                    .disabled=${this.isSeedFlowing} />
              ` : ''}
              ${this.isAnyFlowActive ? html`
                <label for="flowFrequency">Frequency</label>
                <input
                  type="number"
                  id="flowFrequency"
                  .value=${this.flowFrequency.toString()}
                  @input=${this.handleFlowFrequencyChange}
                  min="100"
                />
                <label for="flowAmplitude">Amplitude</label>
                <input
                  type="number"
                  id="flowAmplitude"
                  .value=${this.flowAmplitude.toString()}
                  @input=${this.handleFlowAmplitudeChange}
                  min="1"
                />
              ` : ''}
            </div>
          ` : ''}

          <!-- API Key Controls -->
          ${!this.geminiApiKey || this.apiKeyInvalid ? html`
            <button @click=${this.getApiKey}>Get API Key</button>
            <div class="api-controls">
              <input
                type="text"
                placeholder="Gemini API Key"
                .value=${this.geminiApiKey || ''}
                @input=${this.handleApiKeyInputChange}
              />
              <button @click=${this.handlePasteApiKeyClick}>Paste API key</button>
            </div>
          ` : !this.apiKeySavedSuccessfully && this.geminiApiKey === null ? html`<span style="color: yellow; margin-left: 5px;">API Key Cleared</span>` : this.apiKeySavedSuccessfully ? html`<span style="color: lightgreen; margin-left: 5px;">API Key Verified</span>` : ''}
          <!-- Message when API key is loaded but not yet saved, or if saving failed -->
          ${!this.apiKeyInvalid && !this.apiKeySavedSuccessfully && this.geminiApiKey ? html`
            <span style="color: orange; margin-left: 10px;">API Key entered but not saved. Click Save.</span>
          ` : ''}
          <!-- Message when API key is invalid after attempting to connect -->
          ${this.apiKeyInvalid ? html`
            <span style="color: red; margin-left: 10px;">API Key is invalid or authentication failed.</span>
          ` : ''}


          <!-- General API Key Status Messages -->
          ${this.transientApiKeyStatusMessage ? html`
            <span style="color: lightblue; margin-left: 10px;">${this.transientApiKeyStatusMessage}</span>
          ` : this.apiKeyInvalid ? html`
            <span style="color: red; margin-left: 10px;">
              ${typeof localStorage === 'undefined'
                ? "localStorage not available. API Key cannot be saved."
                : "API Key is invalid or saving failed."}
            </span>
          ` : !this.geminiApiKey && !this.apiKeySavedSuccessfully ? html`
            <!-- This covers the case where the field is empty, and no key is successfully stored. -->
            <span style="color: yellow; margin-left: 10px;">No API Key provided.</span>
          ` : this.geminiApiKey && !this.apiKeySavedSuccessfully && !this.apiKeyInvalid ? html`
            <!-- This covers when a key is typed/pasted but not yet confirmed saved (e.g. during debounce), and not invalid. -->
            <span style="color: orange; margin-left: 10px;">Key entered, will attempt to save.</span>
          ` : ''}
          <!--
            The persistent "API Key Saved & Verified" (previously shown when
            `this.apiKeySavedSuccessfully && this.geminiApiKey` was true and no error)
            is intentionally removed. Successful save/load is now indicated by transient messages.
            If a key is present, saved, not invalid, and no transient message is active, no specific message is shown.
          -->

          <!-- Preset Controls -->
          ${this.showPresetControls ? html`
          <div class="preset-controls">
            <input
              type="text"
              id="presetNameInput"
              .value=${this.presetNameToSave}
              @input=${this.handlePresetNameInputChange}
              placeholder="Preset Name"
            />
            <button id="savePresetButton" @click=${this.handleSavePresetClick}>Save Preset</button>
            <select
              id="presetSelector"
              .value=${this.selectedPreset}
              @change=${this.handlePresetSelectedChange}
            >
              <option value="">Load Preset</option>
              ${this.availablePresets.map(name => html`<option value=${name}>${name}</option>`)}
            </select>
            <button
              id="deletePresetButton"
              @click=${this.handleDeletePresetClick}
              .disabled=${!this.selectedPreset || this.availablePresets.length === 0}
            >
              Delete Preset
            </button>
          </div>
          ` : ''}
        </div>
        <div id="main-content-area">
${this.renderPrompts()}
        </div>
<div class=${advancedClasses}>
          <play-pause-button
            .playbackState=${this.playbackState}
            @play-pause-click=${this.handleMainAudioButton}
          ></play-pause-button>
          <div class="setting">
            <label for="density">Density: <span class="label-value">${(this.config.density ?? 0.5).toFixed(2)}</span></label>
            <weight-knob
              id="density"
              .value=${this.autoDensity ? 1 : cfg.density * 2}
              @input=${this.handleInputChange}
            ></weight-knob>
            <div
              id="auto-density"
              class="option-button ${this.autoDensity ? 'selected' : ''}"
              @click=${this.handleAutoToggleClick}
            >
              Auto
            </div>
          </div>
          <div class="setting">
            <label for="brightness">Brightness: <span class="label-value">${(this.config.brightness ?? 0.5).toFixed(2)}</span></label>
            <weight-knob
              id="brightness"
              .value=${this.autoBrightness ? 1 : cfg.brightness * 2}
              @input=${this.handleInputChange}
            ></weight-knob>
            <div
              id="auto-brightness"
              class="option-button ${this.autoBrightness ? 'selected' : ''}"
              @click=${this.handleAutoToggleClick}
            >
              Auto
            </div>
          </div>
          <div class="setting">
            <label for="bpm">BPM: <span class="label-value">${this.autoBpm ? 'AUTO' : (this.config.bpm ?? 120).toFixed(0)}</span></label>
            <weight-knob
              id="bpm"
              .value=${this.autoBpm ? 1 : ((cfg.bpm ?? 120) - 60) / (180 - 60) * 2}
              @input=${this.handleInputChange}
            ></weight-knob>
            <div
              id="auto-bpm"
              class="option-button ${this.autoBpm ? 'selected' : ''}"
              @click=${this.handleAutoToggleClick}
            >
              Auto
            </div>
          </div>
          <div class="setting">
            <label for="scale">Scale</label>
            <dj-style-selector
              id="scale"
              .options=${djStyleSelectorOptions}
              .value=${cfg.scale}
              @change=${this.handleInputChange}
            ></dj-style-selector>
          </div>
          <div class="setting">
            <label for="temperature">Temperature: <span class="label-value">${(this.config.temperature ?? 1.1).toFixed(1)}</span></label>
            <weight-knob
              id="temperature"
              .value=${this.autoTemperature ? (1.1 - 0) / (3 - 0) * 2 : ( (cfg.temperature ?? 1.1) - 0) / (3 - 0) * 2 }
              .displayValue=${(this.config.temperature ?? 1.1).toFixed(1)}
              @input=${this.handleInputChange}
            ></weight-knob>
            <div
              id="auto-temperature"
              class="option-button ${this.autoTemperature ? 'selected' : ''}"
              @click=${this.handleAutoToggleClick}
            >
              Auto
            </div>
          </div>
          <div class="setting">
            <label for="topK">Top K: <span class="label-value">${(this.config.topK ?? 40).toFixed(0)}</span></label>
            <weight-knob
              id="topK"
              .value=${this.autoTopK ? (40 - 1) / (100 - 1) * 2 : ( (cfg.topK ?? 40) - 1) / (100 - 1) * 2 }
              .displayValue=${(this.config.topK ?? 40).toFixed(0)}
              @input=${this.handleInputChange}
            ></weight-knob>
            <div
              id="auto-topK"
              class="option-button ${this.autoTopK ? 'selected' : ''}"
              @click=${this.handleAutoToggleClick}
            >
              Auto
            </div>
          </div>
          <div class="setting">
            <label for="guidance">Guidance: <span class="label-value">${(this.config.guidance ?? 4.0).toFixed(1)}</span></label>
            <weight-knob
              id="guidance"
              .value=${this.autoGuidance ? (4.0 - 0) / (6 - 0) * 2 : ( (cfg.guidance ?? 4.0) - 0) / (6 - 0) * 2 }
              .displayValue=${(this.config.guidance ?? 4.0).toFixed(1)}
              @input=${this.handleInputChange}
            ></weight-knob>
            <div
              id="auto-guidance"
              class="option-button ${this.autoGuidance ? 'selected' : ''}"
              @click=${this.handleAutoToggleClick}
            >
              Auto
            </div>
          </div>
          <h4 class="solo-group-header">Solo</h4>
          <div class="solo-button-group">
            <div class="setting">
              <div
                id="muteBass"
              class="option-button ${this.config.muteBass ? 'selected' : ''}"
              @click=${this.handleToggleClick}
            >
              Mute Bass
            </div>
            </div>
            <div class="setting">
              <div
                id="muteDrums"
              class="option-button ${this.config.muteDrums ? 'selected' : ''}"
              @click=${this.handleToggleClick}
            >
              Mute Drums
            </div>
            </div>
            <div class="setting">
              <div
                id="onlyBassAndDrums"
                class="option-button ${this.config.onlyBassAndDrums ? 'selected' : ''}"
                @click=${this.handleToggleClick}
              >
                Only Bass & Drums
              </div>
            </div>
          </div>
          <div class="setting">
            <div
              id="reset-button"
              class="option-button"
              @click=${this.resetAll}
            >
              Reset all
            </div>
          </div>
        </div>
      `;
    }
 
    private renderPrompts() {
   return html`<div id="grid">
     ${[...this.prompts.values()].map((prompt) => {
       return html`<prompt-controller
         promptId=${prompt.promptId}
         filtered=${this.filteredPrompts.has(prompt.text)}
         cc=${prompt.cc}
         text=${prompt.text}
         weight=${prompt.weight}
         color=${prompt.color}
         .midiDispatcher=${this.midiDispatcher}
         .showCC=${this.showMidi}
         audioLevel=${this.audioLevel}
         .isAutoFlowing=${prompt.isAutoFlowing}
         @prompt-changed=${this.handlePromptChanged}
         @prompt-autoflow-toggled=${this.handlePromptAutoFlowToggled}>
       </prompt-controller>`;
     })}
   </div>`;
 }
 
    static getInitialPrompts(): Map<string, Prompt> {
      if (typeof localStorage === 'undefined') {
        console.warn('localStorage is not available. Cannot load prompts. Using default prompts.');
        return PromptDjMidi.buildDefaultPrompts();
      }

      let storedPromptsJson: string | null = null;
      try {
        storedPromptsJson = localStorage.getItem('prompts');
      } catch (e) {
        console.error('Error accessing localStorage to retrieve prompts. Falling back to default prompts.', e);
        return PromptDjMidi.buildDefaultPrompts();
      }

      if (storedPromptsJson) {
        try {
          const promptsArray = JSON.parse(storedPromptsJson) as Prompt[];
          promptsArray.forEach(p => {
            if (p.isAutoFlowing === undefined) p.isAutoFlowing = false;
            // Ensure other potentially missing properties also have defaults if necessary in the future
          });
          console.log('Successfully loaded prompts from localStorage.');
          return new Map(promptsArray.map((prompt) => [prompt.promptId, prompt]));
        } catch (e) {
          console.error('Error parsing stored prompts from localStorage. Data might be corrupted. Removing corrupted data and falling back to default prompts.', e);
          try {
            localStorage.removeItem('prompts');
            console.log('Attempted to remove corrupted prompts from localStorage.');
          } catch (removeError) {
            console.error('Failed to remove corrupted prompts from localStorage.', removeError);
          }
          return PromptDjMidi.buildDefaultPrompts();
        }
      }

      // If storedPromptsJson is null (meaning 'prompts' item doesn't exist)
      console.log('No prompts found in localStorage. Using default prompts.');
      return PromptDjMidi.buildDefaultPrompts();
    }
 
    static buildDefaultPrompts() {
      const startOn = [...DEFAULT_PROMPTS]
        .sort(() => Math.random() - 0.5)
        .slice(0, 3);
 
      const prompts = new Map<string, Prompt>();
 
      for (let i = 0; i < DEFAULT_PROMPTS.length; i++) {
        const promptId = `prompt-${i}`;
        const prompt = DEFAULT_PROMPTS[i];
        const { text, color } = prompt;
        prompts.set(promptId, {
          promptId,
          text,
          weight: startOn.includes(prompt) ? 1 : 0,
          cc: i,
          color,
          isAutoFlowing: false,
        });
      }
 
      return prompts;
    }
 
    static setStoredPrompts(prompts: Map<string, Prompt>) {
      if (typeof localStorage === 'undefined') {
        console.warn('localStorage is not available. Cannot save prompts.');
        return;
      }

      const storedPromptsJson = JSON.stringify([...prompts.values()]);
      try {
        localStorage.setItem('prompts', storedPromptsJson);
        console.log('Successfully saved prompts to localStorage.');
      } catch (e) {
        console.error('Error saving prompts to localStorage. This could be due to quota exceeded or security restrictions.', e);
      }
    }
  }
 
  function main(parent: HTMLElement) {
    const midiDispatcher = new MidiDispatcher();
    const initialPrompts = PromptDjMidi.getInitialPrompts();
    const pdjMidi = new PromptDjMidi(
      initialPrompts,
      midiDispatcher,
    );
    parent.appendChild(pdjMidi);
  }
 
  main(document.body);<|MERGE_RESOLUTION|>--- conflicted
+++ resolved
@@ -339,15 +339,12 @@
     #buttons dsp-overload-indicator.is-visible {
       display: inline-block;
     }
-<<<<<<< HEAD
-=======
     #buttons .flow-parameters-group {
       display: flex;
       align-items: center;
       gap: 5px;
       /* margin-left: 5px; */ /* Retaining this commented out as per instruction */
     }
->>>>>>> 4eaf09d5
     #buttons .seed-controls button { /* General style for buttons in seed-controls */
       font: inherit;
       font-weight: 600;
