/**
 * @fileoverview Control real time music with a MIDI controller
 * @license
 * SPDX-License-Identifier: Apache-2.0
 */
import { css, html, LitElement, svg } from 'lit';
import { customElement, property, query, state } from 'lit/decorators.js';
import { styleMap } from 'lit/directives/style-map.js';
import { classMap } from 'lit/directives/class-map.js';
import { GoogleGenAI, type LiveMusicSession, type LiveMusicServerMessage, type Scale } from '@google/genai';

import { decode, decodeAudioData } from './utils/audio'
import { throttle } from './utils/throttle'
import { debounce } from './utils/debounce';
import { AudioAnalyser } from './utils/AudioAnalyser';
import { MidiDispatcher } from './utils/MidiDispatcher';

import './components/WeightKnob';
import './components/PromptController';
import type { WeightKnob } from './components/WeightKnob';
import './components/DJStyleSelector';
import type { DJStyleSelectorOption } from './components/DJStyleSelector';
import './components/PlayPauseButton';
import './components/DSPOverloadIndicator.js';

import type { Prompt, PlaybackState } from './types';


const DEFAULT_PROMPTS = [
  { color: '#9900ff', text: 'Bossa Nova' },
  { color: '#5200ff', text: 'Chillwave' },
  { color: '#ff25f6', text: 'Drum and Bass' },
  { color: '#2af6de', text: 'Post Punk' },
  { color: '#ffdd28', text: 'Shoegaze' },
  { color: '#2af6de', text: 'Funk' },
  { color: '#9900ff', text: 'Chiptune' },
  { color: '#3dffab', text: 'Lush Strings' },
  { color: '#d8ff3e', text: 'Sparkling Arpeggios' },
  { color: '#d9b2ff', text: 'Staccato Rhythms' },
  { color: '#3dffab', text: 'Punchy Kick' },
  { color: '#ffdd28', text: 'Dubstep' },
  { color: '#ff25f6', text: 'K Pop' },
  { color: '#d8ff3e', text: 'Neo Soul' },
  { color: '#5200ff', text: 'Trip Hop' },
  { color: '#d9b2ff', text: 'Thrash' },
];

/** The grid of prompt inputs. */
@customElement('prompt-dj-midi')
class PromptDjMidi extends LitElement {
  // Inside PromptDjMidi class
  private static readonly INITIAL_CONFIG = {
    seed: null as number | null,
    bpm: null as number | null, 
    density: 0.5,
    brightness: 0.5,
    scale: 'SCALE_UNSPECIFIED',
    muteBass: false,
    muteDrums: false,
    onlyBassAndDrums: false,
    temperature: 1.1,
    topK: 40,
    guidance: 4.0
  };

  private static readonly INITIAL_AUTO_STATES = {
    autoDensity: true,
    autoBrightness: true,
    autoBpm: true,
    autoTemperature: true,
    autoTopK: true,
    autoGuidance: true,
  };

  private static readonly INITIAL_LAST_DEFINED_STATES = {
    lastDefinedDensity: 0.5,
    lastDefinedBrightness: 0.5,
    lastDefinedBpm: 120,
    lastDefinedTemperature: 1.1,
    lastDefinedTopK: 40,
    lastDefinedGuidance: 4.0,
  };

  private static readonly KNOB_CONFIGS = {
    density: { defaultValue: PromptDjMidi.INITIAL_CONFIG.density, min: 0, max: 1, autoProperty: 'autoDensity', lastDefinedProperty: 'lastDefinedDensity' },
    brightness: { defaultValue: PromptDjMidi.INITIAL_CONFIG.brightness, min: 0, max: 1, autoProperty: 'autoBrightness', lastDefinedProperty: 'lastDefinedBrightness' },
    temperature: { defaultValue: PromptDjMidi.INITIAL_CONFIG.temperature, min: 0, max: 3, autoProperty: 'autoTemperature', lastDefinedProperty: 'lastDefinedTemperature' },
    topK: { defaultValue: PromptDjMidi.INITIAL_CONFIG.topK, min: 1, max: 100, autoProperty: 'autoTopK', lastDefinedProperty: 'lastDefinedTopK' },
    guidance: { defaultValue: PromptDjMidi.INITIAL_CONFIG.guidance, min: 0, max: 6, autoProperty: 'autoGuidance', lastDefinedProperty: 'lastDefinedGuidance' },
  };

  static override styles = css`
    @keyframes rgb-glow {
      0% {
        box-shadow: 0 0 4px #ff0000, 0 0 8px #ff0000;
        background-color: #4d0000; /* Darker Red */
      }
      17% {
        box-shadow: 0 0 4px #ff00ff, 0 0 8px #ff00ff;
        background-color: #4d004d; /* Darker Magenta */
      }
      33% {
        box-shadow: 0 0 4px #0000ff, 0 0 8px #0000ff;
        background-color: #00004d; /* Darker Blue */
      }
      50% {
        box-shadow: 0 0 4px #00ffff, 0 0 8px #00ffff;
        background-color: #004d4d; /* Darker Cyan */
      }
      67% {
        box-shadow: 0 0 4px #00ff00, 0 0 8px #00ff00;
        background-color: #004d00; /* Darker Green */
      }
      83% {
        box-shadow: 0 0 4px #ffff00, 0 0 8px #ffff00;
        background-color: #4d4d00; /* Darker Yellow */
      }
      100% {
        box-shadow: 0 0 4px #ff0000, 0 0 8px #ff0000;
        background-color: #4d0000; /* Darker Red */
      }
    }
    :host {
      height: 100%;
      display: flex;
      flex-direction: column;
      justify-content: center;
      align-items: center;
      box-sizing: border-box;
      position: relative;
    }
    #main-content-area {
      display: flex;
      flex-direction: row;
      align-items: flex-start;
      justify-content: center;
      gap: 5vmin;
      width: 100%;
      max-width: 1600px;
      height: 100%;
      padding: 8vmin 5vmin;
      padding-right: 240px; 
      box-sizing: border-box;
    }
    .advanced-settings-panel {
      font-family: 'DS-Digital', cursive;
      position: fixed;
      right: 0;
      top: 0;
      height: 100vh;
      overflow-y: auto;
      width: 240px;
      z-index: 1000;
      background-color: #202020;
      border-radius: 8px;
      box-shadow: 0 4px 12px rgba(0, 0, 0, 0.5);
      color: #fff;
      flex-shrink: 0;
      display: flex;
      flex-direction: column;
      padding: 20px;
      padding-top: 20px;
      box-sizing: border-box;
    }
    .advanced-settings-panel .setting {
      display: flex;
      flex-direction: column;
      align-items: stretch;
      margin-bottom: 15px;
      }
    .advanced-settings-panel .setting > label:first-child {
        margin-bottom: 8px;
        font-weight: bold;
        text-align: center;
        color: #fff; 
    }
    .advanced-settings-panel .setting > label .label-value {
      font-weight: normal; 
      color: #dddddd;     
      margin-left: 8px;  
    }

    .advanced-settings-panel .setting weight-knob {
      width: 100px;
      margin: 0 auto; 
    }
 
   .advanced-settings-panel .setting .auto-row,
   .advanced-settings-panel .setting .checkbox-setting {
     display: flex; align-items: center; justify-content: flex-start;
     margin-top: 8px; padding: 0 5%;
   }
    .advanced-settings-panel .setting .option-button {
      background-color: #333;
      color: #fff;
      border: 1px solid #555;
      border-radius: 4px;
      padding: 8px 12px;
      text-align: center;
      cursor: pointer;
      transition: background-color 0.2s, box-shadow 0.2s;
      font-size: 0.9em;
      margin-top: 5px; 
    }
    .advanced-settings-panel .setting .option-button:hover {
      background-color: #444;
      box-shadow: 0 0 5px -1px #007bff; 
    }
    .advanced-settings-panel .setting .option-button.selected {
      background-color: #0069d9; 
      border-color: #0056b3; 
      color: #fff;
      font-weight: bold;
    }

    .advanced-settings-panel .setting .option-button[id^="auto-"].selected {
      color: #fff; 
      font-weight: bold; 
      animation: rgb-glow 40s linear infinite; 
      border: 1px solid transparent; 
    }

    dj-style-selector#scale .option.auto-scale-selected {
      color: #fff; 
      font-weight: bold; 
      text-shadow: 0px 0px 4px rgba(0,0,0,0.7), 0px 0px 1px rgba(0,0,0,0.9); 
      border: 1px solid transparent; 
      animation: rgb-glow 40s linear infinite; 
    }

   #grid {
     width: 80vmin;
     height: 80vmin;
     display: grid;
     grid-template-columns: repeat(4, 1fr);
     gap: 2.5vmin;
     margin-top: 0;
   }

    @media (max-width: 767px) {
      #grid {
        grid-template-columns: 1fr; 
        width: 50vw; 
        height: auto; 
        margin: 0 auto; 
      }
    }
 
   #background {
     will-change: background-image;
     position: absolute;
     height: 100%;
     width: 100%;
     z-index: -1;
     background: #111;
   }
   prompt-controller {
     width: 100%;
   }
   #buttons {
     position: absolute;
     top: 0;
     left: 0;
     padding: 10px;
     display: flex;
     gap: 5px;
     align-items: center;
   }
   #buttons button {
       font: inherit;
       font-weight: 600;
       cursor: pointer;
       color: #fff;
       background: #0002;
       -webkit-font-smoothing: antialiased;
       border: 1.5px solid #fff;
       border-radius: 4px;
       user-select: none;
       padding: 3px 6px;
   }
    #buttons button.active {
        background-color: #fff;
        color: #000;
    }
    #buttons select {
       font: inherit;
       padding: 5px;
       background: #fff;
       color: #000;
       border-radius: 4px;
       border: none;
       outline: none;
       cursor: pointer;
     }
    #buttons .api-controls, #buttons .seed-controls {
        display: flex;
        gap: 5px;
        align-items: center;
    }
    #buttons .seed-controls label {
        font-weight: 600;
        color: #fff;
    }
    #buttons input {
        font-family: 'DS-Digital', cursive;
        background: #0002;
        border: 1.5px solid #fff;
        color: #fff;
        border-radius: 4px;
        font-size: 1rem;
        padding: 3px 6px;
    }
    #buttons input[type="text"] {
        width: 18vmin; 
    }
    #buttons input[type="number"] {
        width: 18vmin;
    }
    #buttons .seed-controls input#seed {
        width: 10vmin;
    }
    #buttons .seed-controls button { /* General style for buttons in seed-controls */
      font: inherit;
      font-weight: 600;
      cursor: pointer;
      color: #fff;
      background: #0002;
      -webkit-font-smoothing: antialiased;
      border: 1.5px solid #fff;
      border-radius: 4px;
      user-select: none;
      padding: 3px 6px;
    }
    #buttons .seed-controls button.active { /* Active state for Flow button */
      background-color: #fff;
      color: #000;
    }
    #buttons .seed-controls label[for="flowFrequency"],
    #buttons .seed-controls label[for="flowAmplitude"] {
      font-weight: 600;
      color: #fff;
      margin-left: 5px; 
    }
    #buttons .seed-controls input#flowFrequency,
    #buttons .seed-controls input#flowAmplitude {
      font-family: 'DS-Digital', cursive;
      background: #0002;
      border: 1.5px solid #fff;
      color: #fff;
      border-radius: 4px;
      font-size: 1rem;
      padding: 3px 6px;
      width: 10vmin; 
    }
    .flow-direction-button {
      font: inherit;
      font-weight: 600;
      cursor: pointer;
      color: #fff;
      background: #0002;
      -webkit-font-smoothing: antialiased;
      border: 1.5px solid #fff;
      border-radius: 4px;
      user-select: none;
      padding: 3px 6px;
      margin-left: 5px;
    }
    .flow-direction-button.active {
      background-color: #fff;
      color: #000;
    }

    play-pause-button {
      width: 100px;
      height: 100px;
      margin: 0 auto 15px auto; 
      display: block;
      cursor: pointer;
    }
   .solo-group-header {
     font-weight: bold;
     margin-top: 15px; 
     margin-bottom: 5px; 
     text-align: center; 
     color: #fff; 
   }
   .solo-button-group .setting {
     margin-bottom: 8px; 
   }
   #reset-button:hover {
     box-shadow: 0 0 8px #ff0000, 0 0 12px #ff0000; 
     border-color: #ff4444; 
   }
   `;
 
   private prompts: Map<string, Prompt>;
   private midiDispatcher: MidiDispatcher;
   private audioAnalyser: AudioAnalyser | null = null;
 
   @state() private playbackState: PlaybackState = 'stopped';
   @state() private audioReady = false; 
 
   private session!: LiveMusicSession; 
   private audioContext: AudioContext | null = null;
   private outputNode: GainNode | null = null;
   private nextStartTime = 0;
   private readonly bufferTime = 2; 
 
   private ai!: GoogleGenAI;
   @state() private geminiApiKey: string | null = null;
   private readonly model = 'lyria-realtime-exp';
 
 
   @property({ type: Boolean }) private showMidi = false;
   @state() private audioLevel = 0;
   @state() private midiInputIds: string[] = [];
   @state() private activeMidiInputId: string | null = null;
 
   @state()
   private filteredPrompts = new Set<string>();
 
   @state() private config = { ...PromptDjMidi.INITIAL_CONFIG };
   @state() private lastDefinedDensity = PromptDjMidi.INITIAL_LAST_DEFINED_STATES.lastDefinedDensity;
   @state() private autoDensity = PromptDjMidi.INITIAL_AUTO_STATES.autoDensity;
   @state() private lastDefinedBrightness = PromptDjMidi.INITIAL_LAST_DEFINED_STATES.lastDefinedBrightness;
   @state() private autoBrightness = PromptDjMidi.INITIAL_AUTO_STATES.autoBrightness;
   @state() private lastDefinedBpm = PromptDjMidi.INITIAL_LAST_DEFINED_STATES.lastDefinedBpm;
   @state() private autoBpm = PromptDjMidi.INITIAL_AUTO_STATES.autoBpm;
   @state() private autoTemperature = PromptDjMidi.INITIAL_AUTO_STATES.autoTemperature;
   @state() private autoTopK = PromptDjMidi.INITIAL_AUTO_STATES.autoTopK;
   @state() private autoGuidance = PromptDjMidi.INITIAL_AUTO_STATES.autoGuidance;
   @state() private showSeedInputHoverEffect = false;
   @state() private isSeedFlowing = false; 
   @state() private flowFrequency = 1000; 
   @state() private flowAmplitude = 5;    
   @state() private flowDirectionUp = true;   
   @state() private flowDirectionDown = true; 
   private globalFlowIntervalId: number | null = null;

   @state() private apiKeyInvalid = false;
   @state() private lastDefinedTemperature = PromptDjMidi.INITIAL_LAST_DEFINED_STATES.lastDefinedTemperature;
   @state() private lastDefinedTopK = PromptDjMidi.INITIAL_LAST_DEFINED_STATES.lastDefinedTopK;
   @state() private lastDefinedGuidance = PromptDjMidi.INITIAL_LAST_DEFINED_STATES.lastDefinedGuidance;

  @state() private apiKeySavedSuccessfully = false;
  @state() private promptWeightedAverage = 0;
  @state() private knobAverageExtremeness = 0;

  // Preset UI State
  @state() private presetNameToSave: string = "";
  @state() private availablePresets: string[] = [];
  @state() private selectedPreset: string = "";
  @state() private showPresetControls: boolean = false;
 
   private audioLevelRafId: number | null = null;
   private connectionError = true;
   private readonly maxRetries = 3;
   private currentRetryAttempt = 0;

   private debouncedSaveApiKey = debounce(this.saveApiKeyToLocalStorage, 500);
 
   constructor(
     prompts: Map<string, Prompt>,
     midiDispatcher: MidiDispatcher,
   ) {
     super();
     prompts.forEach(prompt => {
       if (prompt.isAutoFlowing === undefined) {
         prompt.isAutoFlowing = false;
       }
       if (prompt.activatedFromZero === undefined) { // Added this check
         prompt.activatedFromZero = false;
       }
     });
     this.prompts = prompts;
     this.midiDispatcher = midiDispatcher;
     this.config.seed = Math.floor(Math.random() * 1000000) + 1;
     this.updateAudioLevel = this.updateAudioLevel.bind(this);
     this.toggleSeedFlow = this.toggleSeedFlow.bind(this);
     this.handleFlowFrequencyChange = this.handleFlowFrequencyChange.bind(this);
     this.handleFlowAmplitudeChange = this.handleFlowAmplitudeChange.bind(this);
     this.toggleFlowDirection = this.toggleFlowDirection.bind(this);
     this.handlePromptAutoFlowToggled = this.handlePromptAutoFlowToggled.bind(this);
     this.globalFlowTick = this.globalFlowTick.bind(this);
    this.loadAvailablePresets(); // Load available presets
 
    if (typeof localStorage !== 'undefined') {
      this.geminiApiKey = localStorage.getItem('geminiApiKey');
    } else {
      this.geminiApiKey = null;
      console.warn('localStorage is not available. Cannot load Gemini API key from localStorage.');
    }
 
     if (this.geminiApiKey) {
       this.ai = new GoogleGenAI({ apiKey: this.geminiApiKey, apiVersion: 'v1alpha' });
     }
     this.checkApiKeyStatus();
   }
 
   override async firstUpdated() {
     this.calculatePromptWeightedAverage();
     this.calculateKnobAverageExtremeness();
   }
 
   private async connectToSession() {
    await this.updateComplete;
     if (!this.geminiApiKey) {
      console.warn('Please enter your Gemini API key to connect to the session.');
       return;
     }
 
     if (!this.ai) {
       this.ai = new GoogleGenAI({ apiKey: this.geminiApiKey, apiVersion: 'v1alpha' });
     }
 
     try {
       this.session = await this.ai.live.music.connect({
         model: this.model,
         callbacks: {
           onmessage: async (e: LiveMusicServerMessage) => {
             if (e.setupComplete) {
               this.connectionError = false;
               this.apiKeyInvalid = false;
               this.currentRetryAttempt = 0; 
             }
             if (e.filteredPrompt) {
               this.filteredPrompts = new Set([...this.filteredPrompts, e.filteredPrompt.text as string])
              console.warn('Filtered prompt reason:', e.filteredPrompt.filteredReason as string);
             }
             if (e.serverContent?.audioChunks !== undefined) {
               if (this.playbackState === 'paused' || this.playbackState === 'stopped') return;
               if (!this.audioContext || !this.outputNode) {
                console.warn('Audio context not initialized. Please refresh.');
                 console.error('AudioContext or outputNode not initialized.');
                 return;
               }
               const audioBuffer = await decodeAudioData(
                 decode(e.serverContent?.audioChunks[0].data),
                 this.audioContext,
                 48000,
                 2,
               );
               const source = this.audioContext.createBufferSource();
               source.buffer = audioBuffer;
               source.connect(this.outputNode);
               if (this.nextStartTime === 0) {
                 this.nextStartTime = this.audioContext.currentTime + this.bufferTime;
                 setTimeout(() => {
                   this.playbackState = 'playing';
                 }, this.bufferTime * 1000);
               }
 
               if (this.nextStartTime < this.audioContext.currentTime) {
                 this.playbackState = 'loading';
                 this.nextStartTime = 0;
                 return;
               }
               source.start(this.nextStartTime);
               this.nextStartTime += audioBuffer.duration;
             }
           },
           onerror: (e: ErrorEvent) => this.handleConnectionIssue('Connection error'),
           onclose: (e: CloseEvent) => this.handleConnectionIssue(`Connection closed (code: ${e.code})`),
         },
       });
     } catch (error) {
       this.connectionError = true;
       if (error instanceof Error && error.message.toLowerCase().includes('authentication failed')) {
         this.apiKeyInvalid = true;
       }
       this.stop();
      console.warn('Failed to connect to session. Check your API key and network connection.');
       console.error('Failed to connect to session:', error);
       this.currentRetryAttempt = 0;
     }
   }

  private async handleConnectionIssue(messagePrefix: string) {
    await this.updateComplete;
    this.connectionError = true;
    this.currentRetryAttempt++;

    if (this.currentRetryAttempt <= this.maxRetries) {
      this.playbackState = 'loading';
      console.warn(`${messagePrefix}. Attempting to reconnect (attempt ${this.currentRetryAttempt} of ${this.maxRetries})...`);
      setTimeout(() => {
        this.connectToSession();
      }, 2000);
    } else {
      console.warn('Failed to reconnect after multiple attempts. Please check your connection and try playing again.');
      this.playbackState = 'stopped';
      this.currentRetryAttempt = 0;
    }
  }
 
   private getPromptsToSend() {
     return Array.from(this.prompts.values())
       .filter((p) => {
         return !this.filteredPrompts.has(p.text) && p.weight !== 0;
       })
   }
 
   private setSessionPrompts = throttle(async () => {
    await this.updateComplete;
     const promptsToSend = this.getPromptsToSend();
     if (promptsToSend.length === 0) {
      console.warn('There needs to be one active prompt to play.');
       this.pause();
       return;
     }
     try {
       if (this.session) {
         await this.session.setWeightedPrompts({
           weightedPrompts: promptsToSend,
         });
       }
     } catch (e: unknown) {
       if (e instanceof Error) {
        console.warn('Error setting session prompts:', e.message);
       } else {
        console.warn('An unknown error occurred while setting session prompts.');
       }
       this.pause();
     }
   }, 200);
 
   private updateAudioLevel() {
     this.audioLevelRafId = requestAnimationFrame(this.updateAudioLevel);
     if (this.audioAnalyser) {
       this.audioLevel = this.audioAnalyser.getCurrentLevel();
     }
   }
 
   private dispatchPromptsChange() {
     this.dispatchEvent(
       new CustomEvent('prompts-changed', { detail: this.prompts }),
     );
     return this.setSessionPrompts();
   }
 
   private handlePromptChanged(e: CustomEvent<Prompt>) {
     const { promptId, text, weight, cc } = e.detail;
     const prompt = this.prompts.get(promptId);
 
     if (!prompt) {
       console.error('prompt not found', promptId);
       return;
     }
 
     if (prompt.isAutoFlowing) {
       prompt.isAutoFlowing = false;
       prompt.activatedFromZero = false; // Manual change overrides this state
     }
 
     prompt.text = text;
     prompt.weight = weight;
     prompt.cc = cc;
 
     const newPrompts = new Map(this.prompts);
     newPrompts.set(promptId, prompt);
 
     this.setPrompts(newPrompts);
     this.calculatePromptWeightedAverage();
   }
 
   private setPrompts(newPrompts: Map<string, Prompt>) {
     this.prompts = newPrompts;
     this.requestUpdate();
     this.dispatchPromptsChange();
     this.calculatePromptWeightedAverage();
   }
 
   private calculatePromptWeightedAverage(): void {
     let totalWeight = 0;
     const promptCount = this.prompts.size;
 
     if (promptCount === 0) {
       this.promptWeightedAverage = 0;
       return;
     }
 
     for (const prompt of this.prompts.values()) {
       totalWeight += prompt.weight;
     }
 
     this.promptWeightedAverage = totalWeight / promptCount;
     this.checkAndTriggerOverloadReset();
   }
 
   private async calculateKnobAverageExtremeness(): Promise<void> {
    await this.updateComplete;
     const extremenessValues: number[] = [];
     const knobKeys = Object.keys(PromptDjMidi.KNOB_CONFIGS) as Array<keyof typeof PromptDjMidi.KNOB_CONFIGS>;
 
     for (const knobId of knobKeys) {
       const config = PromptDjMidi.KNOB_CONFIGS[knobId];
       const isAuto = this[config.autoProperty as keyof this] as boolean;
 
       if (isAuto) {
         extremenessValues.push(0);
       } else {
         let currentValue = this.config[knobId] as number | null;
         // If still null for some reason (e.g. other knobs if they could be null), treat as default (0 extremeness)
         if (currentValue === null) {
            extremenessValues.push(0);
            continue;
         }
 
         const defaultValue = config.defaultValue;
         const minValue = config.min;
         const maxValue = config.max;
         const range = maxValue - minValue;
 
         if (range === 0) {
           extremenessValues.push(0);
         } else {
           const extremeness = Math.abs(currentValue - defaultValue) / range;
           extremenessValues.push(Math.min(1, Math.max(0, extremeness))); // Clamp 0-1
         }
       }
     }
 
     // Handle scale selector
     if (this.config.scale === PromptDjMidi.INITIAL_CONFIG.scale) {
       extremenessValues.push(0);
     } else {
       extremenessValues.push(1);
     }
 
     if (extremenessValues.length > 0) {
       const sum = extremenessValues.reduce((acc, val) => acc + val, 0);
       this.knobAverageExtremeness = sum / extremenessValues.length;
     } else {
       this.knobAverageExtremeness = 0;
     }
     this.checkAndTriggerOverloadReset();
   }
 
   private async checkAndTriggerOverloadReset(): Promise<void> {
    await this.updateComplete;
     const promptAverageCritical = 1.95;
     const knobExtremenessCritical = 0.95;
     const combinedFactorThreshold = 1.8; // (e.g. prompt avg 1.6 -> 0.8, knob avg 1.0 -> 1.0 => 1.8)
 
     // Normalize promptAverage to 0-1 for combined factor, then add knobExtremeness (already 0-1)
     // Max possible combinedFactor is 2.0 (promptAvg 2.0 -> 1.0; knobExtremeness 1.0 -> 1.0)
     const combinedFactor = (this.promptWeightedAverage / 2) + this.knobAverageExtremeness;
 
     if (
       this.promptWeightedAverage >= promptAverageCritical ||
       this.knobAverageExtremeness >= knobExtremenessCritical ||
       combinedFactor >= combinedFactorThreshold
     ) {
       console.warn('DSP Overload detected! Resetting all parameters.');
      console.warn('Critical DSP Overload! Resetting parameters.');
       this.resetAll();
     }
   }
 
   private globalFlowTick(): void {
     let changesMade = false;
 
     if (this.isSeedFlowing) {
       let currentSeed = this.config.seed;
       if (currentSeed === null || currentSeed === undefined) {
         currentSeed = Math.floor(Math.random() * 1000000) + 1;
       }
 
       const baseMagnitude = Math.floor(Math.random() * 10) + 1;
       let seedChange = 0;
 
       if (this.flowDirectionUp && this.flowDirectionDown) {
         const direction = Math.random() < 0.5 ? 1 : -1;
         seedChange = baseMagnitude * direction * this.flowAmplitude;
       } else if (this.flowDirectionUp) {
         seedChange = baseMagnitude * this.flowAmplitude;
       } else if (this.flowDirectionDown) {
         seedChange = baseMagnitude * -1 * this.flowAmplitude;
       } else {
         seedChange = 0; 
       }
 
       let newSeed = currentSeed + seedChange;
       const MIN_SEED_VALUE = 1;
       const MAX_SEED_VALUE = 9999999;
       newSeed = Math.max(MIN_SEED_VALUE, Math.min(newSeed, MAX_SEED_VALUE));
 
       if (this.config.seed !== newSeed) {
         this.config = { ...this.config, seed: newSeed };
         changesMade = true;
       }
     }
 
     for (const prompt of this.prompts.values()) {
       if (prompt.isAutoFlowing) {
         const baseMagnitude = (Math.random() * 0.04) + 0.01; 
         const direction = Math.random() < 0.5 ? 1 : -1; 
         const weightChange = baseMagnitude * direction * (this.flowAmplitude / 10);
         
         let newWeight = prompt.weight + weightChange;
         newWeight = Math.max(0, Math.min(newWeight, 2)); 
         
         if (prompt.weight !== newWeight) {
           prompt.weight = newWeight;
           changesMade = true;
         }
       }
     }
 
     if (changesMade) {
       if (this.isSeedFlowing) {
            this._sendPlaybackParametersToSession();
       }
       this.setSessionPrompts(); 
       this.requestUpdate();
       this.calculatePromptWeightedAverage();
     }
   }
 
   private startGlobalFlowInterval() {
     if (this.globalFlowIntervalId) {
       clearInterval(this.globalFlowIntervalId);
     }
     this.globalFlowIntervalId = window.setInterval(this.globalFlowTick, this.flowFrequency);
   }
 
   private stopGlobalFlowInterval() {
     if (this.globalFlowIntervalId) {
       clearInterval(this.globalFlowIntervalId);
       this.globalFlowIntervalId = null;
     }
   }
 
   private readonly makeBackground = throttle(
     () => {
       const clamp01 = (v: number) => Math.min(Math.max(v, 0), 1);
 
       const MAX_WEIGHT = 0.5;
       const MAX_ALPHA = 0.6;
 
       const bg: string[] = [];
 
       [...this.prompts.values()].forEach((p, i) => {
         const alphaPct = clamp01(p.weight / MAX_WEIGHT) * MAX_ALPHA;
         const alpha = Math.round(alphaPct * 0xff)
           .toString(16)
           .padStart(2, '0');
 
         const stop = p.weight / 2;
         const x = (i % 4) / 3;
         const y = Math.floor(i / 4) / 3;
         const s = `radial-gradient(circle at ${x * 100}% ${y * 100}%, ${p.color}${alpha} 0px, ${p.color}00 ${stop * 100}%)`;
 
         bg.push(s);
       });
 
       return bg.join(', ');
     },
     30,
   );
 
   private pause() {
     if (this.session) {
       this.session.pause();
     }
     this.playbackState = 'paused';
     if (this.outputNode && this.audioContext) {
       this.outputNode.gain.setValueAtTime(1, this.audioContext.currentTime);
       this.outputNode.gain.linearRampToValueAtTime(0, this.audioContext.currentTime + 0.1);
     }
     this.nextStartTime = 0;
     if (this.audioContext) {
       this.outputNode = this.audioContext.createGain();
       this.outputNode.connect(this.audioContext.destination);
       if (this.audioAnalyser) {
         this.outputNode.connect(this.audioAnalyser.node);
       }
     }
   }
 
   private async play() {
     const promptsToSend = this.getPromptsToSend();
     if (promptsToSend.length === 0) {
      console.warn('There needs to be one active prompt to play. Turn up a knob to resume playback.');
       this.pause();
       return;
     }
    // No change here, await this.updateComplete was already in the correct place
    // The issue is the method signature itself.
 
     if (!this.audioContext) {
       this.audioContext = new AudioContext({ sampleRate: 48000 });
       this.audioAnalyser = new AudioAnalyser(this.audioContext);
       this.audioAnalyser.node.connect(this.audioContext.destination);
       this.outputNode = this.audioContext.createGain();
       this.outputNode.connect(this.audioAnalyser.node);
       this.updateAudioLevel();
     }
 
     this.audioContext.resume();
     this.audioReady = true;
     if (this.session) {
       this.session.play();
     }
     this.playbackState = 'loading';
     if (this.outputNode && this.audioContext) {
       this.outputNode.gain.setValueAtTime(0, this.audioContext.currentTime);
       this.outputNode.gain.linearRampToValueAtTime(1, this.audioContext.currentTime + 0.1);
     }
   }
 
   private stop() {
     if (this.session) {
       this.session.stop();
     }
     this.playbackState = 'stopped';
     if (this.outputNode && this.audioContext) {
       this.outputNode.gain.setValueAtTime(0, this.audioContext.currentTime);
       this.outputNode.gain.linearRampToValueAtTime(1, this.audioContext.currentTime + 0.1);
     }
     this.nextStartTime = 0;
   }
 
   private async handleMainAudioButton() {
    await this.updateComplete;
     this.currentRetryAttempt = 0;

     if (!this.audioReady) {
       this.playbackState = 'loading';
       await this.connectToSession();
       if (this.connectionError || this.apiKeyInvalid) {
         this.playbackState = 'stopped';
        // Corresponding console.warn was already present in the previous step for this condition.
        // No additional console.warn needed here if the original logic didn't have one specifically for !this.toastMessage.showing
        // but the generic one for "toastMessage or its show method is not available" covers it.
        console.warn('Failed to connect. Please check your API key and connection.');
         return;
       }
       await this.setSessionPrompts();
       this.play();
     } else {
       if (this.playbackState === 'playing') {
         this.pause();
       } else if (this.playbackState === 'paused' || this.playbackState === 'stopped') {
         if (this.connectionError || this.apiKeyInvalid) {
           this.playbackState = 'loading';
           await this.connectToSession();
           if (this.connectionError || this.apiKeyInvalid) {
             this.playbackState = (this.playbackState === 'loading' || this.playbackState === 'playing') ? 'stopped' : this.playbackState;
            // Similar to above, console.warn for this specific condition.
            console.warn('Failed to reconnect. Please check your connection or API key.');
             return;
           }
         }
         await this.setSessionPrompts();
         this.play();
       } else if (this.playbackState === 'loading') {
         this.stop();
       }
     }
   }
 
   private get isAnyFlowActive(): boolean {
     const isAnyPromptAutoFlowing = [...this.prompts.values()].some(p => p.isAutoFlowing);
     return this.isSeedFlowing || isAnyPromptAutoFlowing;
   }
 
   private get isButtonOn() {
     return this.playbackState === 'playing' || this.playbackState === 'loading';
   }
 
   private async toggleShowMidi() {
     this.showMidi = !this.showMidi;
     if (!this.showMidi) return;
     const inputIds = await this.midiDispatcher.getMidiAccess();
     this.midiInputIds = inputIds;
     this.activeMidiInputId = this.midiDispatcher.activeMidiInputId;
   }
 
   private toggleSeedFlow() {
     this.isSeedFlowing = !this.isSeedFlowing;
     if (this.isAnyFlowActive) {
       this.startGlobalFlowInterval();
     } else {
       this.stopGlobalFlowInterval();
     }
   }
 
   private handleFlowFrequencyChange(event: Event) {
     const inputElement = event.target as HTMLInputElement;
     this.flowFrequency = parseInt(inputElement.value, 10);
     if (this.isAnyFlowActive) {
       this.stopGlobalFlowInterval();
       this.startGlobalFlowInterval();
     }
   }
 
   private handleFlowAmplitudeChange(event: Event) {
     const inputElement = event.target as HTMLInputElement;
     this.flowAmplitude = parseInt(inputElement.value, 10);
     if (this.isAnyFlowActive) {
       this.stopGlobalFlowInterval();
       this.startGlobalFlowInterval();
     }
   }
 
   private toggleFlowDirection(direction: 'up' | 'down') {
     if (direction === 'up') {
       this.flowDirectionUp = !this.flowDirectionUp;
     } else if (direction === 'down') {
       this.flowDirectionDown = !this.flowDirectionDown;
     }
     this.requestUpdate();
     if (this.isAnyFlowActive) {
       this.stopGlobalFlowInterval();
       this.startGlobalFlowInterval();
     } else { 
       this.stopGlobalFlowInterval();
     }
   }
 
   private handlePromptAutoFlowToggled(event: CustomEvent<{ promptId: string; isAutoFlowing: boolean }>) {
     const { promptId, isAutoFlowing: newIsAutoFlowingState } = event.detail;
     const prompt = this.prompts.get(promptId);
 
     if (prompt) {
       prompt.isAutoFlowing = newIsAutoFlowingState;
       this.prompts.set(promptId, prompt);
       this.requestUpdate(); 
 
       if (this.isAnyFlowActive) { 
         this.startGlobalFlowInterval();
       } else {
         this.stopGlobalFlowInterval();
       }
     }
   }
 
   private handleMidiInputChange(event: Event) {
     const selectElement = event.target as HTMLSelectElement;
     const newMidiId = selectElement.value;
     this.activeMidiInputId = newMidiId;
     this.midiDispatcher.activeMidiInputId = newMidiId;
   }
 
   private async saveApiKeyToLocalStorage() {
    await this.updateComplete;
    const MAX_RETRIES = 3;
    const INITIAL_BACKOFF_DELAY = 1000; // 1 second

    if (typeof localStorage === 'undefined') {
      console.warn('localStorage is not available. Cannot save or remove Gemini API key from localStorage.');
      this.apiKeyInvalid = true; // Or some other state to indicate failure
      this.connectionError = true; // Or some other state to indicate failure
      this.handleMainAudioButton();
      return;
    }

    if (!this.geminiApiKey) {
      try {
        localStorage.removeItem('geminiApiKey');
        console.log('Gemini API key removed from local storage.');
        this.apiKeyInvalid = false;
        this.connectionError = false;
      } catch (error) {
        // This case is less likely for removeItem, but good to be aware
        console.error('Error removing API key from local storage:', error);
        // Optionally set states to indicate this specific type of error
      }
      this.handleMainAudioButton();
      return;
    }

    let retries = 0;
    let success = false;
    while (retries < MAX_RETRIES && !success) {
      try {
        localStorage.setItem('geminiApiKey', this.geminiApiKey);
        this.apiKeyInvalid = false;
        this.connectionError = false;
        console.log(`Gemini API key saved to local storage (attempt ${retries + 1}).`);
        success = true;
      } catch (error) {
        retries++;
        const delay = INITIAL_BACKOFF_DELAY * Math.pow(2, retries - 1);
        console.warn(`Attempt ${retries} to save API key failed. Retrying in ${delay}ms...`, error);
        if (retries < MAX_RETRIES) {
          await new Promise(resolve => setTimeout(resolve, delay));
        }
      }
    }

    if (!success) {
      console.error(`Failed to save API key after ${MAX_RETRIES} attempts.`);
      this.apiKeyInvalid = true;
      this.connectionError = true; // Or a more specific error state
    }
    // Call handleMainAudioButton first, then check status,
    // as checkApiKeyStatus might influence UI related to the button's action.
    this.handleMainAudioButton();
    this.checkApiKeyStatus();
   }

  private checkApiKeyStatus() {
    if (typeof localStorage === 'undefined') {
      console.warn('localStorage is not available. Cannot verify API key status.');
      this.apiKeySavedSuccessfully = false;
      return;
    }
    try {
      const storedApiKey = localStorage.getItem('geminiApiKey');
      if (storedApiKey && this.geminiApiKey && storedApiKey === this.geminiApiKey) {
        this.apiKeySavedSuccessfully = true;
        console.log('API key is verified and saved correctly in localStorage.');
      } else if (storedApiKey && !this.geminiApiKey) {
        // This case implies the key was previously saved, but now the input is cleared.
        // Depending on desired behavior, this might still be 'false' or a different state.
        // For now, if a key is in storage but not in the component's current state, consider it not "successfully saved" in current context.
        this.apiKeySavedSuccessfully = false;
        console.log('API key found in localStorage, but not active in component. Consider re-saving if needed.');
      } else if (!storedApiKey && this.geminiApiKey) {
        // Key in component but not in storage - implies it needs to be saved.
        this.apiKeySavedSuccessfully = false;
        console.log('API key present in component but not in localStorage. Needs saving.');
      }
      else if (!storedApiKey) {
        this.apiKeySavedSuccessfully = false;
        console.log('No API key found in local storage.');
      } else {
        // Mismatch or other conditions
        this.apiKeySavedSuccessfully = false;
        console.warn('API key verification failed. Stored key does not match active key, or key needs saving.');
      }
    } catch (error) {
      console.error('Error checking API key status from localStorage:', error);
      this.apiKeySavedSuccessfully = false;
    }
  }

  private togglePresetControlsVisibility() {
    this.showPresetControls = !this.showPresetControls;
  }

  // Preset Management Methods
  private loadAvailablePresets() {
    if (typeof localStorage === 'undefined') {
      console.warn('localStorage is not available. Cannot load presets from prompt_presets_v2.');
      this.availablePresets = [];
      return;
    }
    try {
      const storedPresets = localStorage.getItem('prompt_presets_v2');
      if (storedPresets) {
        try {
          const parsedPresets = JSON.parse(storedPresets);
          if (typeof parsedPresets === 'object' && parsedPresets !== null) {
            this.availablePresets = Object.keys(parsedPresets);
            console.log("Successfully loaded available presets from localStorage (prompt_presets_v2):", this.availablePresets);
          } else {
            console.warn("Stored presets format (prompt_presets_v2) is invalid, expected an object. Using empty list.");
            this.availablePresets = [];
            // localStorage.removeItem('prompt_presets_v2'); // Optionally remove
          }
        } catch (parseError) {
          console.error("Failed to parse stored presets from localStorage (prompt_presets_v2). Data might be corrupted.", parseError);
          this.availablePresets = [];
          // localStorage.removeItem('prompt_presets_v2'); // Optionally remove
        }
      } else {
        console.log("No presets found in localStorage (prompt_presets_v2). Initializing with empty list.");
        this.availablePresets = [];
      }
    } catch (e) {
      console.error("Error accessing localStorage to retrieve presets (prompt_presets_v2).", e);
      this.availablePresets = [];
    }
  }

  private handlePresetNameInputChange(e: Event) {
    this.presetNameToSave = (e.target as HTMLInputElement).value;
  }

  private handleSavePresetClick() {
    const presetName = this.presetNameToSave.trim();
    if (!presetName) {
      console.warn("Preset name cannot be empty.");
      return;
    }

    if (typeof localStorage === 'undefined') {
      console.warn('localStorage is not available. Cannot save preset to prompt_presets_v2.');
      return;
    }

    // Gather all data for the preset
    const promptsArray = [...this.prompts.values()];
    const currentConfig = { ...this.config };
    const currentAutoStates = {
      autoDensity: this.autoDensity,
      autoBrightness: this.autoBrightness,
      autoBpm: this.autoBpm,
      autoTemperature: this.autoTemperature,
      autoTopK: this.autoTopK,
      autoGuidance: this.autoGuidance
    };
    const currentLastDefinedStates = {
      lastDefinedDensity: this.lastDefinedDensity,
      lastDefinedBrightness: this.lastDefinedBrightness,
      lastDefinedBpm: this.lastDefinedBpm,
      lastDefinedTemperature: this.lastDefinedTemperature,
      lastDefinedTopK: this.lastDefinedTopK,
      lastDefinedGuidance: this.lastDefinedGuidance
    };

    // Create the comprehensive preset data object
    const presetData = {
      prompts: promptsArray,
      config: currentConfig,
      autoStates: currentAutoStates,
      lastDefinedStates: currentLastDefinedStates
    };
    const presetDataString = JSON.stringify(presetData);

    // Load existing main presets object
    let allPresets: { [key: string]: string } = {}; // Stores presetName: stringifiedPresetData
    try {
      const existingPresetsString = localStorage.getItem('prompt_presets_v2');
      if (existingPresetsString) {
        try {
          const parsed = JSON.parse(existingPresetsString);
          if (typeof parsed === 'object' && parsed !== null) {
            allPresets = parsed;
          } else {
            console.warn("Existing presets data (prompt_presets_v2) is not a valid object. Starting with a new preset list.");
          }
        } catch (parseError) {
          console.error("Failed to parse existing presets (prompt_presets_v2) from localStorage. Data might be corrupted. Starting with a new preset list and overwriting.", parseError);
          allPresets = {}; // Overwrite corrupted data
        }
      }
    } catch (accessError) {
      console.error("Error accessing localStorage to retrieve existing presets (prompt_presets_v2). Cannot save.", accessError);
      return;
    }

    // Add/update the new preset (storing the stringified presetData)
    allPresets[presetName] = presetDataString;

    // Save updated main presets object
    try {
      localStorage.setItem('prompt_presets_v2', JSON.stringify(allPresets));
      console.log(`Preset '${presetName}' saved successfully to prompt_presets_v2.`);
      this.loadAvailablePresets(); // Refresh the dropdown
      this.selectedPreset = presetName; // Select the newly saved preset
      this.presetNameToSave = ""; // Clear the input field
    } catch (saveError) {
      console.error(`Error saving preset '${presetName}' to localStorage (prompt_presets_v2).`, saveError);
    }
  }

  private handlePresetSelectedChange(e: Event) {
    this.selectedPreset = (e.target as HTMLSelectElement).value;

    if (!this.selectedPreset) {
      console.log("No preset selected or 'Load Preset' option chosen.");
      return;
    }

    if (typeof localStorage === 'undefined') {
      console.warn('localStorage is not available. Cannot load preset from prompt_presets_v2.');
      return;
    }

    let allPresets: { [key: string]: string } = {};
    try {
      const storedPresetsString = localStorage.getItem('prompt_presets_v2');
      if (!storedPresetsString) {
        console.error("No presets found in localStorage (prompt_presets_v2). Cannot load:", this.selectedPreset);
        return;
      }
      allPresets = JSON.parse(storedPresetsString);
    } catch (error) {
      console.error("Error accessing or parsing 'prompt_presets_v2' from localStorage.", error);
      return;
    }

    const presetDataString = allPresets[this.selectedPreset];
    if (!presetDataString) {
      console.error(`Preset '${this.selectedPreset}' not found in stored presets (prompt_presets_v2).`);
      return;
    }

    let loadedPresetData;
    try {
      loadedPresetData = JSON.parse(presetDataString);
    } catch (error) {
      console.error(`Error parsing preset data for '${this.selectedPreset}' from prompt_presets_v2.`, error);
      return;
    }

    // Validate loadedPresetData structure (basic check)
    if (!loadedPresetData || typeof loadedPresetData !== 'object' ||
        !loadedPresetData.prompts || !loadedPresetData.config ||
        !loadedPresetData.autoStates || !loadedPresetData.lastDefinedStates) {
      console.error(`Corrupted preset data for '${this.selectedPreset}' in prompt_presets_v2. Missing essential keys.`);
      return;
    }

    // Apply Prompts
    const promptsArray = loadedPresetData.prompts as Prompt[];
    promptsArray.forEach(p => {
      if (p.isAutoFlowing === undefined) p.isAutoFlowing = false;
      if (p.activatedFromZero === undefined) p.activatedFromZero = false; // Ensure this too
    });
    const newPromptsMap = new Map(promptsArray.map(p => [p.promptId, p]));
    this.setPrompts(newPromptsMap); // This method already handles requestUpdate and dispatches changes

    // Apply Config
    // Ensure all keys from INITIAL_CONFIG are present, then override with loadedPresetData.config
    this.config = { ...PromptDjMidi.INITIAL_CONFIG, ...loadedPresetData.config };

    // Apply Auto States
    this.autoDensity = loadedPresetData.autoStates.autoDensity;
    this.autoBrightness = loadedPresetData.autoStates.autoBrightness;
    this.autoBpm = loadedPresetData.autoStates.autoBpm;
    this.autoTemperature = loadedPresetData.autoStates.autoTemperature !== undefined ? loadedPresetData.autoStates.autoTemperature : PromptDjMidi.INITIAL_AUTO_STATES.autoTemperature;
    this.autoTopK = loadedPresetData.autoStates.autoTopK !== undefined ? loadedPresetData.autoStates.autoTopK : PromptDjMidi.INITIAL_AUTO_STATES.autoTopK;
    this.autoGuidance = loadedPresetData.autoStates.autoGuidance !== undefined ? loadedPresetData.autoStates.autoGuidance : PromptDjMidi.INITIAL_AUTO_STATES.autoGuidance;


    // Apply Last Defined States
    this.lastDefinedDensity = loadedPresetData.lastDefinedStates.lastDefinedDensity;
    this.lastDefinedBrightness = loadedPresetData.lastDefinedStates.lastDefinedBrightness;
    this.lastDefinedBpm = loadedPresetData.lastDefinedStates.lastDefinedBpm;
    this.lastDefinedTemperature = loadedPresetData.lastDefinedStates.lastDefinedTemperature !== undefined ? loadedPresetData.lastDefinedStates.lastDefinedTemperature : PromptDjMidi.INITIAL_LAST_DEFINED_STATES.lastDefinedTemperature;
    this.lastDefinedTopK = loadedPresetData.lastDefinedStates.lastDefinedTopK !== undefined ? loadedPresetData.lastDefinedStates.lastDefinedTopK : PromptDjMidi.INITIAL_LAST_DEFINED_STATES.lastDefinedTopK;
    this.lastDefinedGuidance = loadedPresetData.lastDefinedStates.lastDefinedGuidance !== undefined ? loadedPresetData.lastDefinedStates.lastDefinedGuidance : PromptDjMidi.INITIAL_LAST_DEFINED_STATES.lastDefinedGuidance;

    // Update Application & UI
    this.requestUpdate(); // Request LitElement to re-render with all new state.
    this._sendPlaybackParametersToSession(); // Send new config to backend.
    this.calculateKnobAverageExtremeness(); // Update UI related to knob extremeness.
    // calculatePromptWeightedAverage is called by setPrompts

    console.log(`Preset '${this.selectedPreset}' loaded successfully from prompt_presets_v2.`);
  }

  private handleDeletePresetClick() {
    if (!this.selectedPreset) {
      console.warn("No preset selected to delete.");
      return;
    }

    if (typeof localStorage === 'undefined') {
      console.warn('localStorage is not available. Cannot delete preset from prompt_presets_v2.');
      return;
    }

    let allPresets: { [key: string]: string } = {};
    try {
      const storedPresetsString = localStorage.getItem('prompt_presets_v2');
      if (!storedPresetsString) {
        console.error("No presets found in localStorage (prompt_presets_v2) to delete from.");
        // Might happen if deleted by another tab/window or manually
        this.loadAvailablePresets(); // Refresh list in case it's out of sync
        this.selectedPreset = "";
        return;
      }
      allPresets = JSON.parse(storedPresetsString);
    } catch (error) {
      console.error("Error accessing or parsing 'prompt_presets_v2' from localStorage for deletion.", error);
      return;
    }

    if (!allPresets.hasOwnProperty(this.selectedPreset)) {
      console.warn(`Preset '${this.selectedPreset}' not found in stored presets (prompt_presets_v2). Cannot delete.`);
      // It might have been deleted by another tab/window. Refresh list.
      this.loadAvailablePresets();
      this.selectedPreset = "";
      return;
    }

    delete allPresets[this.selectedPreset];

    try {
      localStorage.setItem('prompt_presets_v2', JSON.stringify(allPresets));
      console.log(`Preset '${this.selectedPreset}' deleted successfully from prompt_presets_v2.`);
      this.loadAvailablePresets(); // Refresh the dropdown
      this.selectedPreset = "";    // Reset dropdown to default
    } catch (saveError) {
      console.error(`Error saving updated presets to localStorage (prompt_presets_v2) after deletion.`, saveError);
    }
  }
 
   private handleApiKeyInputChange(event: Event) {
     const inputElement = event.target as HTMLInputElement;
     this.geminiApiKey = inputElement.value;
     // When the input changes, apiKeySavedSuccessfully should reflect that the current value might not be saved.
     // However, checkApiKeyStatus() is called at the end of saveApiKeyToLocalStorage,
     // so the debounced call will eventually update this.
     // For immediate feedback that the key is "dirty", we can set it here.
     // But the current UI logic for "Unsaved Key" depends on geminiApiKey being truthy
     // and apiKeySavedSuccessfully being false, which checkApiKeyStatus will handle.
     this.debouncedSaveApiKey();
   }

  private async handlePasteApiKeyClick() {
    if (!navigator.clipboard || !navigator.clipboard.readText) {
      console.warn('Clipboard API not available or readText not supported.');
      // Optionally, update a state to inform the user via UI
      // this.clipboardError = 'Clipboard API not available.';
      return;
    }

    try {
      const text = await navigator.clipboard.readText();
      if (text && text.trim().length > 0) {
        this.geminiApiKey = text.trim();
        await this.requestUpdate(); // Ensure the input field updates
        console.log('API Key pasted from clipboard.');
        await this.saveApiKeyToLocalStorage(); // Direct save
      } else {
        console.warn('Clipboard is empty or contains only whitespace.');
        // Optionally, update a state to inform the user
        // this.clipboardError = 'Clipboard is empty.';
      }
    } catch (err) {
      console.error('Failed to read from clipboard:', err);
      // Optionally, update a state to inform the user
      // this.clipboardError = 'Failed to paste from clipboard. Permission might be denied.';
    }
  }
 
   private getApiKey() {
     window.open('https://aistudio.google.com/apikey', '_blank');
   }
    private resetAll() {
      this.config = { ...PromptDjMidi.INITIAL_CONFIG };
 
      this.autoDensity = PromptDjMidi.INITIAL_AUTO_STATES.autoDensity;
      this.autoBrightness = PromptDjMidi.INITIAL_AUTO_STATES.autoBrightness;
      this.autoBpm = PromptDjMidi.INITIAL_AUTO_STATES.autoBpm;
      // Also reset other auto states for knobs
      this.autoTemperature = PromptDjMidi.INITIAL_AUTO_STATES.autoTemperature;
      this.autoTopK = PromptDjMidi.INITIAL_AUTO_STATES.autoTopK;
      this.autoGuidance = PromptDjMidi.INITIAL_AUTO_STATES.autoGuidance;
 
      this.lastDefinedDensity = PromptDjMidi.INITIAL_LAST_DEFINED_STATES.lastDefinedDensity;
      this.lastDefinedBrightness = PromptDjMidi.INITIAL_LAST_DEFINED_STATES.lastDefinedBrightness;
      this.lastDefinedBpm = PromptDjMidi.INITIAL_LAST_DEFINED_STATES.lastDefinedBpm;
      this.lastDefinedTemperature = PromptDjMidi.INITIAL_LAST_DEFINED_STATES.lastDefinedTemperature;
      this.lastDefinedTopK = PromptDjMidi.INITIAL_LAST_DEFINED_STATES.lastDefinedTopK;
      this.lastDefinedGuidance = PromptDjMidi.INITIAL_LAST_DEFINED_STATES.lastDefinedGuidance;
 
      // Reset prompts: all weights to 0, keep text/color/cc, reset autoFlow
      const newPrompts = new Map<string, Prompt>();
      const defaultPrompts = PromptDjMidi.buildDefaultPrompts(); // Gets initial structure
      for (const [promptId, defaultPrompt] of defaultPrompts.entries()) {
        newPrompts.set(promptId, {
          ...defaultPrompt,
          weight: 0,
          isAutoFlowing: false, // Ensure auto-flow is also reset
        });
      }
      this.setPrompts(newPrompts); // This will call calculatePromptWeightedAverage
 
      this.requestUpdate();
 
      this._sendPlaybackParametersToSession(); // This should use the reset config values
      this.calculatePromptWeightedAverage(); // Though setPrompts calls it, an explicit call ensures it uses the zeroed weights.
      this.calculateKnobAverageExtremeness(); // Call after config and auto states are reset
    }
 
    private _sendPlaybackParametersToSession() {
      if (this.session) {
        this.session.setMusicGenerationConfig({
          musicGenerationConfig: {
            density: this.config.density,
            brightness: this.config.brightness,
            bpm: this.config.bpm === null ? undefined : this.config.bpm,
            muteBass: this.config.muteBass,
            muteDrums: this.config.muteDrums,
            onlyBassAndDrums: this.config.onlyBassAndDrums,
            scale: this.config.scale === 'SCALE_UNSPECIFIED' ? undefined : (this.config.scale as Scale),
            temperature: this.config.temperature,
            guidance: this.config.guidance,
            seed: this.config.seed === null ? undefined : this.config.seed,
          }
        });
      }
    }
 
    private handleToggleClick(event: Event) {
      const target = event.currentTarget as HTMLElement;
      const id = target.id as 'muteBass' | 'muteDrums' | 'onlyBassAndDrums';
 
      if (id === 'muteBass' || id === 'muteDrums' || id === 'onlyBassAndDrums') {
        this.config = { ...this.config, [id]: !this.config[id] };
        this.requestUpdate();
        this._sendPlaybackParametersToSession(); 
      }
    }
 
    private handleAutoToggleClick(event: Event) {
      const target = event.currentTarget as HTMLElement;
      const id = target.id as 'auto-density' | 'auto-brightness' | 'auto-bpm' | 'auto-temperature' | 'auto-topK' | 'auto-guidance';
      let newDensity = this.config.density;
      let newBrightness = this.config.brightness;
      let newBpm = this.config.bpm;
      let newTemperature = this.config.temperature;
      let newTopK = this.config.topK;
      let newGuidance = this.config.guidance;
 
      switch (id) {
        case 'auto-density':
          this.autoDensity = !this.autoDensity;
          if (!this.autoDensity) { 
            newDensity = this.lastDefinedDensity;
          } else { 
            newDensity = 0.5; 
          }
          if (this.config.density !== newDensity) {
            this.config = { ...this.config, density: newDensity };
          }
          break;
        case 'auto-brightness':
          this.autoBrightness = !this.autoBrightness;
          if (!this.autoBrightness) { 
            newBrightness = this.lastDefinedBrightness;
          } else { 
            newBrightness = 0.5; 
          }
          if (this.config.brightness !== newBrightness) {
            this.config = { ...this.config, brightness: newBrightness };
          }
          break;
        case 'auto-bpm':
          this.autoBpm = !this.autoBpm;
          if (!this.autoBpm) { 
            newBpm = this.lastDefinedBpm;
          } else { 
            newBpm = null;
          }
          if (this.config.bpm !== newBpm) {
            this.config = { ...this.config, bpm: newBpm };
          }
          break;
        case 'auto-temperature':
          this.autoTemperature = !this.autoTemperature;
          if (this.autoTemperature) {
            newTemperature = 1.1; 
          } else {
            newTemperature = this.lastDefinedTemperature;
          }
          if (this.config.temperature !== newTemperature) {
            this.config = { ...this.config, temperature: newTemperature };
          }
          break;
        case 'auto-topK':
          this.autoTopK = !this.autoTopK;
          if (this.autoTopK) {
            newTopK = 40; 
          } else {
            newTopK = this.lastDefinedTopK;
          }
          if (this.config.topK !== newTopK) {
            this.config = { ...this.config, topK: newTopK };
          }
          break;
        case 'auto-guidance':
          this.autoGuidance = !this.autoGuidance;
          if (this.autoGuidance) {
            newGuidance = 4.0; 
          } else {
            newGuidance = this.lastDefinedGuidance;
          }
          if (this.config.guidance !== newGuidance) {
            this.config = { ...this.config, guidance: newGuidance };
          }
          break;
      }
      this.requestUpdate();
      this._sendPlaybackParametersToSession();
      this.calculateKnobAverageExtremeness();
    }
 
    private handleInputChange(event: Event) {
     const target = event.target as HTMLInputElement | HTMLSelectElement | WeightKnob;
     const id = target.id;
 
     if (id === 'seed' && this.isSeedFlowing) {
       this.isSeedFlowing = false;
       this.stopGlobalFlowInterval(); // Use global stop
     }
 
     if (target instanceof HTMLInputElement && target.type === 'checkbox') {
       const isChecked = target.checked;
       if (id === 'auto-density') {
         this.autoDensity = isChecked;
       } else if (id === 'auto-brightness') {
         this.autoBrightness = isChecked;
       } else if (id === 'auto-bpm') {
         this.autoBpm = isChecked;
       } else {
         this.config = { ...this.config, [id]: isChecked };
       }
     } else if (target.tagName === 'WEIGHT-KNOB') {
        const knob = target as WeightKnob;
        const knobValue = knob.value; 
        if (id === 'density') {
            this.lastDefinedDensity = knobValue / 2; 
            this.autoDensity = false;
            this.config = { ...this.config, density: this.lastDefinedDensity };
        } else if (id === 'brightness') {
            this.lastDefinedBrightness = knobValue / 2; 
            this.autoBrightness = false;
            this.config = { ...this.config, brightness: this.lastDefinedBrightness };
        } else if (id === 'bpm') {
            const minBpm = 60;
            const maxBpm = 180;
            const newBpm = Math.round((knobValue / 2) * (maxBpm - minBpm) + minBpm);
            this.lastDefinedBpm = newBpm;
            this.autoBpm = false;
            this.config = { ...this.config, bpm: newBpm };
        } else if (id === 'temperature') {
            const minTemp = 0;
            const maxTemp = 3;
            const newTemp = parseFloat(((knobValue / 2) * (maxTemp - minTemp) + minTemp).toFixed(1)); 
            this.lastDefinedTemperature = newTemp; 
            this.autoTemperature = false; 
            this.config = { ...this.config, temperature: newTemp };
        } else if (id === 'topK') {
            const minTopK = 1;
            const maxTopK = 100;
            const newTopK = Math.round((knobValue / 2) * (maxTopK - minTopK) + minTopK);
            this.lastDefinedTopK = newTopK; 
            this.autoTopK = false; 
            this.config = { ...this.config, topK: newTopK };
        } else if (id === 'guidance') {
            const minGuidance = 0;
            const maxGuidance = 6;
            const newGuidance = parseFloat(((knobValue / 2) * (maxGuidance - minGuidance) + minGuidance).toFixed(1)); 
            this.lastDefinedGuidance = newGuidance; 
            this.autoGuidance = false; 
            this.config = { ...this.config, guidance: newGuidance };
        }
        this._sendPlaybackParametersToSession(); 
     } else if (target instanceof HTMLInputElement && target.type === 'number') {
        const value = (target as HTMLInputElement).value;
        this.config = { ...this.config, [id]: value === '' ? null : parseFloat(value) };
        this._sendPlaybackParametersToSession(); 
     } else if (event instanceof CustomEvent && event.detail !== undefined) { 
        const value = event.detail;
        this.config = { ...this.config, [id]: value };
        this._sendPlaybackParametersToSession(); 
     } else { 
        const value = (target as HTMLSelectElement).value;
        this.config = { ...this.config, [id]: value };
     }
     this.requestUpdate();
     this.calculateKnobAverageExtremeness();
   }
 
   
    override render() {
       const bg = styleMap({
         backgroundImage: this.makeBackground(),
       });
 
     const advancedClasses = classMap({
       'advanced-settings-panel': true,
     });
 
     const scaleMap = new Map<string, { value: string, color: string }>([
       ['Auto', { value: 'SCALE_UNSPECIFIED', color: '#888888' }],
       ['C Major / A Minor', { value: 'C_MAJOR_A_MINOR', color: 'hsl(0, 100%, 35%)' }],
       ['C# Major / A# Minor', { value: 'D_FLAT_MAJOR_B_FLAT_MINOR', color: 'hsl(30, 100%, 35%)' }],
       ['D Major / B Minor', { value: 'D_MAJOR_B_MINOR', color: 'hsl(60, 100%, 35%)' }],
       ['D# Major / C Minor', { value: 'E_FLAT_MAJOR_C_MINOR', color: 'hsl(90, 100%, 35%)' }],
       ['E Major / C# Minor', { value: 'E_MAJOR_D_FLAT_MINOR', color: 'hsl(120, 100%, 35%)' }],
       ['F Major / D Minor', { value: 'F_MAJOR_D_MINOR', color: 'hsl(150, 100%, 35%)' }],
       ['F# Major / D# Minor', { value: 'G_FLAT_MAJOR_E_FLAT_MINOR', color: 'hsl(180, 100%, 35%)' }],
       ['G Major / E Minor', { value: 'G_MAJOR_E_MINOR', color: 'hsl(210, 100%, 35%)' }],
       ['G# Major / F Minor', { value: 'A_FLAT_MAJOR_F_MINOR', color: 'hsl(240, 100%, 35%)' }],
       ['A Major / F# Minor', { value: 'A_MAJOR_G_FLAT_MINOR', color: 'hsl(270, 100%, 35%)' }],
       ['A# Major / G Minor', { value: 'B_FLAT_MAJOR_G_MINOR', color: 'hsl(300, 100%, 35%)' }],
       ['B Major / G# Minor', { value: 'B_MAJOR_A_FLAT_MINOR', color: 'hsl(330, 100%, 35%)' }],
     ]);
 
     const cfg = this.config;
 
     const djStyleSelectorOptions = Array.from(scaleMap, ([label, { value, color }]) => ({ label, value, color } as DJStyleSelectorOption));
 
      return html`
        <dsp-overload-indicator
          .currentPromptAverage=${this.promptWeightedAverage}
          .currentKnobAverageExtremeness=${this.knobAverageExtremeness}
        ></dsp-overload-indicator>
        <div id="background" style=${bg}></div>
        <div id="buttons">
          <!-- MIDI Controls -->
          <button
            @click=${this.toggleShowMidi}
            class=${this.showMidi ? 'active' : ''}
            >MIDI</button>
          <button
            @click=${this.togglePresetControlsVisibility}
            class=${this.showPresetControls ? 'active' : ''}
            >Presets</button>
          ${this.showMidi ? html`
            <select
              @change=${this.handleMidiInputChange}
              .value=${this.activeMidiInputId || ''}>
              ${this.midiInputIds.length > 0
            ? this.midiInputIds.map(
              (id) =>
                html`<option value=${id}>
                        ${this.midiDispatcher.getDeviceName(id)}
                      </option>`,
            )
            : html`<option value="">No devices found</option>`}
            </select>
          ` : ''}

          <!-- Flow Button -->
          <button @click=${this.toggleSeedFlow} class=${this.isSeedFlowing ? 'active' : ''}>Flow</button>

          <!-- Conditional Flow Parameters Group -->
          ${(this.isSeedFlowing || this.isAnyFlowActive) ? html`
            <div class="flow-parameters-group">
              ${this.isSeedFlowing ? html`
                <button
                  id="flowUpButton"
                  class="flow-direction-button ${this.flowDirectionUp ? 'active' : ''}"
                  @click=${() => this.toggleFlowDirection('up')}>Up</button>
                <button
                  id="flowDownButton"
                  class="flow-direction-button ${this.flowDirectionDown ? 'active' : ''}"
                  @click=${() => this.toggleFlowDirection('down')}>Down</button>
              ` : ''}
              ${this.isAnyFlowActive ? html`
                <label for="flowFrequency">Frequency</label>
                <input
                  type="number"
                  id="flowFrequency"
                  .value=${this.flowFrequency.toString()}
                  @input=${this.handleFlowFrequencyChange}
                  min="100"
                />
                <label for="flowAmplitude">Amplitude</label>
                <input
                  type="number"
                  id="flowAmplitude"
                  .value=${this.flowAmplitude.toString()}
                  @input=${this.handleFlowAmplitudeChange}
                  min="1"
                />
              ` : ''}
            </div>
          ` : ''}

          <!-- Seed Input Controls -->
          ${this.isSeedFlowing ? html`
          <div class="seed-input-controls"> 
            <label for="seed">Seed</label>
            <input
                type="number"
                id="seed"
                .value=${cfg.seed ?? ''}
                @input=${this.handleInputChange}
                placeholder="Auto"
                .disabled=${this.isSeedFlowing} /> 
          </div>
          ` : ''}

          <!-- API Key Controls -->
          ${!this.geminiApiKey || this.apiKeyInvalid ? html`
            <button @click=${this.getApiKey}>Get API Key</button>
            <div class="api-controls">
              <input
                type="text"
                placeholder="Gemini API Key"
                .value=${this.geminiApiKey || ''}
                @input=${this.handleApiKeyInputChange}
              />
<<<<<<< HEAD
              <button @click=${this.saveApiKeyToLocalStorage}>Save</button>
              ${this.apiKeySavedSuccessfully ? html`<span style="color: lightgreen; margin-left: 5px;">API Key Saved</span>` : this.geminiApiKey ? html`<span style="color: orange; margin-left: 5px;">Unsaved Key</span>` : ''}
=======
              <button @click=${this.handlePasteApiKeyClick}>Paste API key</button>
>>>>>>> 553c22a9
            </div>
          ` : !this.apiKeySavedSuccessfully && this.geminiApiKey === null ? html`<span style="color: yellow; margin-left: 5px;">API Key Cleared</span>` : this.apiKeySavedSuccessfully ? html`<span style="color: lightgreen; margin-left: 5px;">API Key Verified</span>` : ''}
          <!-- Message when API key is loaded but not yet saved, or if saving failed -->
          ${!this.apiKeyInvalid && !this.apiKeySavedSuccessfully && this.geminiApiKey ? html`
            <span style="color: orange; margin-left: 10px;">API Key entered but not saved. Click Save.</span>
          ` : ''}
          <!-- Message when API key is invalid after attempting to connect -->
          ${this.apiKeyInvalid ? html`
            <span style="color: red; margin-left: 10px;">API Key is invalid or authentication failed.</span>
          ` : ''}


          <!-- General API Key Status Messages -->
          ${this.apiKeyInvalid ? html`
            <span style="color: red; margin-left: 10px;">
              ${ typeof localStorage === 'undefined'
                ? "localStorage not available. API Key cannot be saved."
                : "API Key is invalid, failed to save, or auth failed."
              }
            </span>
          ` : this.apiKeySavedSuccessfully && this.geminiApiKey ? html`
            <span style="color: lightgreen; margin-left: 10px;">API Key Saved & Verified</span>
          ` : !this.geminiApiKey && !this.apiKeySavedSuccessfully ? html`
            <span style="color: yellow; margin-left: 10px;">API Key Cleared</span>
          ` : this.geminiApiKey && !this.apiKeySavedSuccessfully ? html`
            <span style="color: orange; margin-left: 10px;">Verifying or attempting to save API Key...</span>
          ` : ''}

          <!-- Preset Controls -->
          ${this.showPresetControls ? html`
          <div class="preset-controls">
            <input
              type="text"
              id="presetNameInput"
              .value=${this.presetNameToSave}
              @input=${this.handlePresetNameInputChange}
              placeholder="Preset Name"
            />
            <button id="savePresetButton" @click=${this.handleSavePresetClick}>Save Preset</button>
            <select
              id="presetSelector"
              .value=${this.selectedPreset}
              @change=${this.handlePresetSelectedChange}
            >
              <option value="">Load Preset</option>
              ${this.availablePresets.map(name => html`<option value=${name}>${name}</option>`)}
            </select>
            <button
              id="deletePresetButton"
              @click=${this.handleDeletePresetClick}
              .disabled=${!this.selectedPreset || this.availablePresets.length === 0}
            >
              Delete Preset
            </button>
          </div>
          ` : ''}
        </div>
        <div id="main-content-area">
${this.renderPrompts()}
        </div>
<div class=${advancedClasses}>
          <play-pause-button
            .playbackState=${this.playbackState}
            @play-pause-click=${this.handleMainAudioButton}
          ></play-pause-button>
          <div class="setting">
            <label for="density">Density: <span class="label-value">${(this.config.density ?? 0.5).toFixed(2)}</span></label>
            <weight-knob
              id="density"
              .value=${this.autoDensity ? 1 : cfg.density * 2}
              @input=${this.handleInputChange}
            ></weight-knob>
            <div
              id="auto-density"
              class="option-button ${this.autoDensity ? 'selected' : ''}"
              @click=${this.handleAutoToggleClick}
            >
              Auto
            </div>
          </div>
          <div class="setting">
            <label for="brightness">Brightness: <span class="label-value">${(this.config.brightness ?? 0.5).toFixed(2)}</span></label>
            <weight-knob
              id="brightness"
              .value=${this.autoBrightness ? 1 : cfg.brightness * 2}
              @input=${this.handleInputChange}
            ></weight-knob>
            <div
              id="auto-brightness"
              class="option-button ${this.autoBrightness ? 'selected' : ''}"
              @click=${this.handleAutoToggleClick}
            >
              Auto
            </div>
          </div>
          <div class="setting">
            <label for="bpm">BPM: <span class="label-value">${this.autoBpm ? 'AUTO' : (this.config.bpm ?? 120).toFixed(0)}</span></label>
            <weight-knob
              id="bpm"
              .value=${this.autoBpm ? 1 : ((cfg.bpm ?? 120) - 60) / (180 - 60) * 2}
              @input=${this.handleInputChange}
            ></weight-knob>
            <div
              id="auto-bpm"
              class="option-button ${this.autoBpm ? 'selected' : ''}"
              @click=${this.handleAutoToggleClick}
            >
              Auto
            </div>
          </div>
          <div class="setting">
            <label for="scale">Scale</label>
            <dj-style-selector
              id="scale"
              .options=${djStyleSelectorOptions}
              .value=${cfg.scale}
              @change=${this.handleInputChange}
            ></dj-style-selector>
          </div>
          <div class="setting">
            <label for="temperature">Temperature: <span class="label-value">${(this.config.temperature ?? 1.1).toFixed(1)}</span></label>
            <weight-knob
              id="temperature"
              .value=${this.autoTemperature ? (1.1 - 0) / (3 - 0) * 2 : ( (cfg.temperature ?? 1.1) - 0) / (3 - 0) * 2 }
              .displayValue=${(this.config.temperature ?? 1.1).toFixed(1)}
              @input=${this.handleInputChange}
            ></weight-knob>
            <div
              id="auto-temperature"
              class="option-button ${this.autoTemperature ? 'selected' : ''}"
              @click=${this.handleAutoToggleClick}
            >
              Auto
            </div>
          </div>
          <div class="setting">
            <label for="topK">Top K: <span class="label-value">${(this.config.topK ?? 40).toFixed(0)}</span></label>
            <weight-knob
              id="topK"
              .value=${this.autoTopK ? (40 - 1) / (100 - 1) * 2 : ( (cfg.topK ?? 40) - 1) / (100 - 1) * 2 }
              .displayValue=${(this.config.topK ?? 40).toFixed(0)}
              @input=${this.handleInputChange}
            ></weight-knob>
            <div
              id="auto-topK"
              class="option-button ${this.autoTopK ? 'selected' : ''}"
              @click=${this.handleAutoToggleClick}
            >
              Auto
            </div>
          </div>
          <div class="setting">
            <label for="guidance">Guidance: <span class="label-value">${(this.config.guidance ?? 4.0).toFixed(1)}</span></label>
            <weight-knob
              id="guidance"
              .value=${this.autoGuidance ? (4.0 - 0) / (6 - 0) * 2 : ( (cfg.guidance ?? 4.0) - 0) / (6 - 0) * 2 }
              .displayValue=${(this.config.guidance ?? 4.0).toFixed(1)}
              @input=${this.handleInputChange}
            ></weight-knob>
            <div
              id="auto-guidance"
              class="option-button ${this.autoGuidance ? 'selected' : ''}"
              @click=${this.handleAutoToggleClick}
            >
              Auto
            </div>
          </div>
          <h4 class="solo-group-header">Solo</h4>
          <div class="solo-button-group">
            <div class="setting">
              <div
                id="muteBass"
              class="option-button ${this.config.muteBass ? 'selected' : ''}"
              @click=${this.handleToggleClick}
            >
              Mute Bass
            </div>
            </div>
            <div class="setting">
              <div
                id="muteDrums"
              class="option-button ${this.config.muteDrums ? 'selected' : ''}"
              @click=${this.handleToggleClick}
            >
              Mute Drums
            </div>
            </div>
            <div class="setting">
              <div
                id="onlyBassAndDrums"
                class="option-button ${this.config.onlyBassAndDrums ? 'selected' : ''}"
                @click=${this.handleToggleClick}
              >
                Only Bass & Drums
              </div>
            </div>
          </div>
          <div class="setting">
            <div
              id="reset-button"
              class="option-button"
              @click=${this.resetAll}
            >
              Reset all
            </div>
          </div>
        </div>
      `;
    }
 
    private renderPrompts() {
   return html`<div id="grid">
     ${[...this.prompts.values()].map((prompt) => {
       return html`<prompt-controller
         promptId=${prompt.promptId}
         filtered=${this.filteredPrompts.has(prompt.text)}
         cc=${prompt.cc}
         text=${prompt.text}
         weight=${prompt.weight}
         color=${prompt.color}
         .midiDispatcher=${this.midiDispatcher}
         .showCC=${this.showMidi}
         audioLevel=${this.audioLevel}
         .isAutoFlowing=${prompt.isAutoFlowing}
         @prompt-changed=${this.handlePromptChanged}
         @prompt-autoflow-toggled=${this.handlePromptAutoFlowToggled}>
       </prompt-controller>`;
     })}
   </div>`;
 }
 
    static getInitialPrompts(): Map<string, Prompt> {
      if (typeof localStorage === 'undefined') {
        console.warn('localStorage is not available. Cannot load prompts. Using default prompts.');
        return PromptDjMidi.buildDefaultPrompts();
      }

      let storedPromptsJson: string | null = null;
      try {
        storedPromptsJson = localStorage.getItem('prompts');
      } catch (e) {
        console.error('Error accessing localStorage to retrieve prompts. Falling back to default prompts.', e);
        return PromptDjMidi.buildDefaultPrompts();
      }

      if (storedPromptsJson) {
        try {
          const promptsArray = JSON.parse(storedPromptsJson) as Prompt[];
          promptsArray.forEach(p => {
            if (p.isAutoFlowing === undefined) p.isAutoFlowing = false;
            // Ensure other potentially missing properties also have defaults if necessary in the future
          });
          console.log('Successfully loaded prompts from localStorage.');
          return new Map(promptsArray.map((prompt) => [prompt.promptId, prompt]));
        } catch (e) {
          console.error('Error parsing stored prompts from localStorage. Data might be corrupted. Removing corrupted data and falling back to default prompts.', e);
          try {
            localStorage.removeItem('prompts');
            console.log('Attempted to remove corrupted prompts from localStorage.');
          } catch (removeError) {
            console.error('Failed to remove corrupted prompts from localStorage.', removeError);
          }
          return PromptDjMidi.buildDefaultPrompts();
        }
      }

      // If storedPromptsJson is null (meaning 'prompts' item doesn't exist)
      console.log('No prompts found in localStorage. Using default prompts.');
      return PromptDjMidi.buildDefaultPrompts();
    }
 
    static buildDefaultPrompts() {
      const startOn = [...DEFAULT_PROMPTS]
        .sort(() => Math.random() - 0.5)
        .slice(0, 3);
 
      const prompts = new Map<string, Prompt>();
 
      for (let i = 0; i < DEFAULT_PROMPTS.length; i++) {
        const promptId = `prompt-${i}`;
        const prompt = DEFAULT_PROMPTS[i];
        const { text, color } = prompt;
        prompts.set(promptId, {
          promptId,
          text,
          weight: startOn.includes(prompt) ? 1 : 0,
          cc: i,
          color,
          isAutoFlowing: false,
        });
      }
 
      return prompts;
    }
 
    static setStoredPrompts(prompts: Map<string, Prompt>) {
      if (typeof localStorage === 'undefined') {
        console.warn('localStorage is not available. Cannot save prompts.');
        return;
      }

      const storedPromptsJson = JSON.stringify([...prompts.values()]);
      try {
        localStorage.setItem('prompts', storedPromptsJson);
        console.log('Successfully saved prompts to localStorage.');
      } catch (e) {
        console.error('Error saving prompts to localStorage. This could be due to quota exceeded or security restrictions.', e);
      }
    }
  }
 
  function main(parent: HTMLElement) {
    const midiDispatcher = new MidiDispatcher();
    const initialPrompts = PromptDjMidi.getInitialPrompts();
    const pdjMidi = new PromptDjMidi(
      initialPrompts,
      midiDispatcher,
    );
    parent.appendChild(pdjMidi);
  }
 
  main(document.body);<|MERGE_RESOLUTION|>--- conflicted
+++ resolved
@@ -1783,12 +1783,7 @@
                 .value=${this.geminiApiKey || ''}
                 @input=${this.handleApiKeyInputChange}
               />
-<<<<<<< HEAD
-              <button @click=${this.saveApiKeyToLocalStorage}>Save</button>
-              ${this.apiKeySavedSuccessfully ? html`<span style="color: lightgreen; margin-left: 5px;">API Key Saved</span>` : this.geminiApiKey ? html`<span style="color: orange; margin-left: 5px;">Unsaved Key</span>` : ''}
-=======
               <button @click=${this.handlePasteApiKeyClick}>Paste API key</button>
->>>>>>> 553c22a9
             </div>
           ` : !this.apiKeySavedSuccessfully && this.geminiApiKey === null ? html`<span style="color: yellow; margin-left: 5px;">API Key Cleared</span>` : this.apiKeySavedSuccessfully ? html`<span style="color: lightgreen; margin-left: 5px;">API Key Verified</span>` : ''}
           <!-- Message when API key is loaded but not yet saved, or if saving failed -->
