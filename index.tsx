/**
 * @fileoverview Control real time music with a MIDI controller
 * @license
 * SPDX-License-Identifier: Apache-2.0
 */
import { css, html, LitElement, svg } from 'lit';
import { customElement, property, query, state } from 'lit/decorators.js';
import { styleMap } from 'lit/directives/style-map.js';
import { classMap } from 'lit/directives/class-map.js';
import { GoogleGenAI, type LiveMusicSession, type LiveMusicServerMessage, type Scale } from '@google/genai';
import OpusMediaRecorder from 'opus-media-recorder';
// Attempting Vite-idiomatic asset handling for opus-media-recorder
// These paths assume opus-media-recorder's assets are in its 'dist' folder.
// If 'dist' is not present or files are elsewhere, these paths will need adjustment.
import encoderWorkerPath from 'opus-media-recorder/dist/encoderWorker.umd.js?url';
import oggOpusEncoderWasmPath from 'opus-media-recorder/dist/OggOpusEncoder.wasm?url';
import webMOpusEncoderWasmPath from 'opus-media-recorder/dist/WebMOpusEncoder.wasm?url';

import { decode, decodeAudioData } from './utils/audio'
import { throttle } from './utils/throttle'
import { debounce } from './utils/debounce';
import { AudioAnalyser } from './utils/AudioAnalyser';
import { MidiDispatcher } from './utils/MidiDispatcher';

import './components/WeightKnob';
import './components/PromptController';
import type { WeightKnob } from './components/WeightKnob';
import './components/DJStyleSelector';
import type { DJStyleSelectorOption } from './components/DJStyleSelector';
import './components/PlayPauseButton';
import './components/RecordButton.js'; // Import RecordButton
import './components/DSPOverloadIndicator.js';

import type { Prompt, PlaybackState } from './types';


const DEFAULT_PROMPTS = [
  { color: '#9900ff', text: 'Bossa Nova' },
  { color: '#5200ff', text: 'Chillwave' },
  { color: '#ff25f6', text: 'Drum and Bass' },
  { color: '#2af6de', text: 'Post Punk' },
  { color: '#ffdd28', text: 'Shoegaze' },
  { color: '#2af6de', text: 'Funk' },
  { color: '#9900ff', text: 'Chiptune' },
  { color: '#3dffab', text: 'Lush Strings' },
  { color: '#d8ff3e', text: 'Sparkling Arpeggios' },
  { color: '#d9b2ff', text: 'Staccato Rhythms' },
  { color: '#3dffab', text: 'Punchy Kick' },
  { color: '#ffdd28', text: 'Dubstep' },
  { color: '#ff25f6', text: 'K Pop' },
  { color: '#d8ff3e', text: 'Neo Soul' },
  { color: '#5200ff', text: 'Trip Hop' },
  { color: '#d9b2ff', text: 'Thrash' },
  { color: '#FF69B4', text: 'Psychedelic Rock' },
  { color: '#FFA500', text: 'Lo-fi Hip Hop' },
  { color: '#00CED1', text: 'House' },
  { color: '#8A2BE2', text: 'Techno' },
  { color: '#20B2AA', text: 'Ambient' },
  { color: '#FFD700', text: 'Reggae' },
  { color: '#00FA9A', text: 'Jazz Fusion' },
  { color: '#32CD32', text: 'Folk' },
  { color: '#DA70D6', text: 'Ethereal Vibes' },
  { color: '#778899', text: 'Cinematic Score' },
  { color: '#1E90FF', text: 'Surf Rock' },
  { color: '#A9A9A9', text: 'Industrial' },
  { color: '#D2B48C', text: 'Acoustic Guitar' },
  { color: '#ff00cc', text: 'Synthwave' },
  { color: '#00ffff', text: 'Trance' },
  { color: '#00BFFF', text: 'String Quartet' },
];

// OpusMediaRecorder options
const opusWorkerOptions = {
  encoderWorkerFactory: () => new Worker(encoderWorkerPath), // Omitting { type: 'module' } for broader compatibility
  OggOpusEncoderWasmPath: oggOpusEncoderWasmPath,
  WebMOpusEncoderWasmPath: webMOpusEncoderWasmPath,
};
let isOpusPolyfillActive = false;

/** The grid of prompt inputs. */
@customElement('prompt-dj-midi')
export class PromptDjMidi extends LitElement {
  // Inside PromptDjMidi class
  private static readonly INITIAL_CONFIG = {
    seed: null as number | null,
    bpm: null as number | null, 
    density: 0.5,
    brightness: 0.5,
    scale: 'SCALE_UNSPECIFIED',
    muteBass: false,
    muteDrums: false,
    onlyBassAndDrums: false,
    temperature: 1.1,
    topK: 40,
    guidance: 4.0
  };

  private static readonly INITIAL_AUTO_STATES = {
    autoDensity: true,
    autoBrightness: true,
    autoBpm: true,
    autoTemperature: true,
    autoTopK: true,
    autoGuidance: true,
  };

  private static readonly INITIAL_LAST_DEFINED_STATES = {
    lastDefinedDensity: 0.5,
    lastDefinedBrightness: 0.5,
    lastDefinedBpm: 120,
    lastDefinedTemperature: 1.1,
    lastDefinedTopK: 40,
    lastDefinedGuidance: 4.0,
  };

  private static readonly BG_WEIGHT_SMOOTHING_FACTOR = 0.1;
  private static readonly MIN_FLOW_FREQUENCY_HZ = 0.01;
  private static readonly MAX_FLOW_FREQUENCY_HZ = 20.0;

  private static readonly KNOB_CONFIGS = {
    density: { defaultValue: PromptDjMidi.INITIAL_CONFIG.density, min: 0, max: 1, autoProperty: 'autoDensity', lastDefinedProperty: 'lastDefinedDensity' },
    brightness: { defaultValue: PromptDjMidi.INITIAL_CONFIG.brightness, min: 0, max: 1, autoProperty: 'autoBrightness', lastDefinedProperty: 'lastDefinedBrightness' },
    temperature: { defaultValue: PromptDjMidi.INITIAL_CONFIG.temperature, min: 0, max: 3, autoProperty: 'autoTemperature', lastDefinedProperty: 'lastDefinedTemperature' },
    topK: { defaultValue: PromptDjMidi.INITIAL_CONFIG.topK, min: 1, max: 100, autoProperty: 'autoTopK', lastDefinedProperty: 'lastDefinedTopK' },
    guidance: { defaultValue: PromptDjMidi.INITIAL_CONFIG.guidance, min: 0, max: 6, autoProperty: 'autoGuidance', lastDefinedProperty: 'lastDefinedGuidance' },
  };

  static override styles = css`
    @keyframes rgb-glow {
      0% {
        box-shadow: 0 0 4px #ff0000, 0 0 8px #ff0000;
        /* background-color: #4d0000; */ /* Darker Red */
      }
      17% {
        box-shadow: 0 0 4px #ff00ff, 0 0 8px #ff00ff;
        /* background-color: #4d004d; */ /* Darker Magenta */
      }
      33% {
        box-shadow: 0 0 4px #0000ff, 0 0 8px #0000ff;
        /* background-color: #00004d; */ /* Darker Blue */
      }
      50% {
        box-shadow: 0 0 4px #00ffff, 0 0 8px #00ffff;
        /* background-color: #004d4d; */ /* Darker Cyan */
      }
      67% {
        box-shadow: 0 0 4px #00ff00, 0 0 8px #00ff00;
        /* background-color: #004d00; */ /* Darker Green */
      }
      83% {
        box-shadow: 0 0 4px #ffff00, 0 0 8px #ffff00;
        /* background-color: #4d4d00; */ /* Darker Yellow */
      }
      100% {
        box-shadow: 0 0 4px #ff0000, 0 0 8px #ff0000;
        /* background-color: #4d0000; */ /* Darker Red */
      }
    }
    :host {
      height: 100%;
      display: flex;
      flex-direction: column;
      justify-content: center;
      align-items: center;
      box-sizing: border-box;
      position: relative;
    }
    #main-content-area {
      display: flex;
      flex-direction: row;
      align-items: flex-start;
      justify-content: center;
      gap: 5vmin;
      width: 100%;
      max-width: 1600px;
      height: 100%;
      padding: 8vmin 0 2.5vmin 2.5vmin;
      padding-right: 240px; 
      box-sizing: border-box;
    }
    .advanced-settings-panel {
      font-family: 'DS-Digital', cursive;
      position: fixed;
      right: 0;
      top: 0;
      height: 100vh;
      overflow-y: auto;
      width: 240px;
      z-index: 1000;
      background-color: #202020;
      border-radius: 8px;
      box-shadow: 0 4px 12px rgba(0, 0, 0, 0.5);
      color: #fff;
      flex-shrink: 0;
      display: flex;
      flex-direction: column;
      padding: 20px;
      padding-top: 20px;
      box-sizing: border-box;
    }
    .advanced-settings-panel .setting {
      display: flex;
      flex-direction: column;
      align-items: stretch;
      margin-bottom: 15px;
      }
    .advanced-settings-panel .setting > label:first-child {
        margin-bottom: 8px;
        font-weight: bold;
        text-align: center;
        color: #fff; 
    }
    .advanced-settings-panel .setting > label .label-value {
      font-weight: normal; 
      color: #dddddd;     
      margin-left: 8px;  
    }

    .advanced-settings-panel .setting weight-knob {
      width: 100px;
      margin: 0 auto; 
    }
 
   .advanced-settings-panel .setting .auto-row,
   .advanced-settings-panel .setting .checkbox-setting {
     display: flex; align-items: center; justify-content: flex-start;
     margin-top: 8px; padding: 0 5%;
   }
    .advanced-settings-panel .setting .option-button {
      background-color: rgba(0, 0, 0, 0.4); /* Consistent black alpha */
      color: #fff;
      border: 1px solid #555;
      border-radius: 4px;
      padding: 8px 12px;
      text-align: center;
      cursor: pointer;
      transition: background-color 0.2s, box-shadow 0.2s;
      font-size: 0.9em;
      margin-top: 5px;
    }
    .advanced-settings-panel .setting .option-button:hover {
      background-color: rgba(0, 0, 0, 0.5); /* Slightly darker on hover */
      box-shadow: 0 0 5px -1px #007bff;
    }
    .advanced-settings-panel .setting .option-button.selected {
      background-color: rgba(0, 0, 0, 0.4); /* Consistent black alpha */
      border-color: #0056b3;
      color: #fff;
      font-weight: bold;
    }

    .advanced-settings-panel .setting .option-button[id^="auto-"].selected {
      color: #fff; 
      font-weight: bold; 
      animation: rgb-glow 40s linear infinite; 
      border: 1px solid transparent; 
    }

    dj-style-selector#scale .option.auto-scale-selected {
      color: #fff; 
      font-weight: bold; 
      text-shadow: 0px 0px 4px rgba(0,0,0,0.7), 0px 0px 1px rgba(0,0,0,0.9); 
      border: 1px solid transparent; 
      animation: rgb-glow 40s linear infinite; 
    }

   #grid {
     width: 100%;
     height: 100%;
     display: grid;
     grid-template-columns: repeat(8, 1fr);
     gap: 2.5vmin;
     margin-top: 0;
   }

    @media (max-width: 767px) {
      #grid {
        grid-template-columns: 1fr; 
        width: 50vw; 
        height: auto; 
        margin: 0 auto; 
      }
    }
 
   #background {
     will-change: background-image;
     position: absolute;
     height: 100%;
     width: 100%;
     z-index: -1;
     background: #111;
   }
   prompt-controller {
     width: 100%;
   }
   #buttons {
     position: absolute;
     top: 0;
     left: 0;
     padding: 10px;
     display: flex;
     gap: 5px;
     align-items: center;
   }
   #buttons button {
       font: inherit;
       font-weight: 600;
       cursor: pointer;
       color: #fff;
       color: #fff;
       background: rgba(0, 0, 0, 0.4); /* Standardized black alpha */
       -webkit-font-smoothing: antialiased;
       border: 1.5px solid #fff;
       border-radius: 4px;
       user-select: none;
       padding: 3px 6px;
   }
    #buttons button.active {
        background-color: #fff;
        color: #000;
    }
    #buttons select {
       font: inherit;
       padding: 5px;
       background: #fff;
       color: #000;
       border-radius: 4px;
       border: none;
       outline: none;
       cursor: pointer;
     }
    #buttons .api-controls, #buttons .seed-controls {
        display: flex;
        gap: 5px;
        align-items: center;
    }
    #buttons .flow-parameters-group label {
        font-weight: 600;
        color: #fff !important; /* To ensure visibility over other potential styles */
    }
    #buttons input {
        font-family: 'DS-Digital', cursive;
        background: rgba(0, 0, 0, 0.4); /* Standardized black alpha */
        border: 1.5px solid #fff;
        color: #fff;
        border-radius: 4px;
        font-size: 1rem;
        padding: 3px 6px;
    }
    #buttons input[type="text"] {
        width: 18vmin;
    }
    #buttons input[type="number"] {
        width: 18vmin;
    }
    #buttons .seed-controls input#seed { /* This will be removed or repurposed if input is gone */
        width: 10vmin;
    }
    #buttons .seed-display-value {
      font-family: 'DS-Digital', cursive;
      background: rgba(0, 0, 0, 0.4); /* Standardized black alpha */
      border: 1.5px solid #fff;
      color: #fff;
      border-radius: 4px;
      font-size: 1rem;
      padding: 3px 6px;
      margin-left: 5px; /* Match label margin */
      min-width: 8ch; /* Ensure enough space for "Generating..." */
      display: inline-block; /* Allow padding and alignment */
      text-align: center;
    }
    #buttons dsp-overload-indicator {
      /* Copied from #buttons button and adjusted */
      font-weight: 600;
      cursor: default; /* It's an indicator, not a button */
      color: #fff;
      background: rgba(0, 0, 0, 0.4); /* Standardized black alpha */
      -webkit-font-smoothing: antialiased;
      border: 1.5px solid #fff;
      border-radius: 4px;
      user-select: none;
      padding: 3px 6px;
      display: none; /* Original logic for appearing/disappearing */
      vertical-align: middle;
      height: auto;
      box-sizing: border-box;
    }
    /* Override display:none when it should be visible */
    #buttons dsp-overload-indicator.is-visible {
      display: inline-block;
    }
    #buttons .flow-parameters-group {
      display: flex;
      align-items: center;
      gap: 5px;
      /* margin-left: 5px; */ /* Retaining this commented out as per instruction */
    }
    #buttons .seed-controls button { /* General style for buttons in seed-controls */
      font: inherit;
      font-weight: 600;
      cursor: pointer;
      color: #fff;
      background: rgba(0, 0, 0, 0.4); /* Standardized black alpha */
      -webkit-font-smoothing: antialiased;
      border: 1.5px solid #fff;
      border-radius: 4px;
      user-select: none;
      padding: 3px 6px;
    }
    #buttons .seed-controls button.active { /* Active state for Flow button */
      background-color: #fff;
      color: #000;
    }
    #buttons .flow-parameters-group label[for="flowFrequency"],
    #buttons .flow-parameters-group label[for="flowAmplitude"] {
      margin-left: 5px;
    }
    #buttons .seed-controls input#flowFrequency, /* This might be unused after changes */
    #buttons .seed-controls input#flowAmplitude {
      font-family: 'DS-Digital', cursive;
      background: rgba(0, 0, 0, 0.4); /* Standardized black alpha */
      border: 1.5px solid #fff;
      color: #fff;
      border-radius: 4px;
      font-size: 1rem;
      padding: 3px 6px;
      width: 10vmin;
    }
    .flow-control-button, .flow-direction-button {
      font: inherit;
      font-weight: 600;
      cursor: pointer;
      color: #fff;
      background: rgba(0, 0, 0, 0.4); /* Standardized black alpha */
      -webkit-font-smoothing: antialiased;
      border: 1.5px solid #fff;
      border-radius: 4px;
      user-select: none;
      padding: 3px 6px;
      margin-left: 5px;
    .flow-control-button {
      margin-left: 2px; /* Smaller margin for +/- buttons */
      padding: 1px 4px; /* Slightly smaller padding */
    }
    .flow-control-button.active, .flow-direction-button.active {
      background-color: #fff;
      color: #000;
    }

    play-pause-button {
      width: 100px;
      height: 100px;
      margin: 0 auto 15px auto; 
      display: block;
      cursor: pointer;
    }
    record-button { /* Style for the record button */
      display: block;
      margin: 15px auto 15px auto; /* top right bottom left - centers block element */
      width: 80px; /* Explicitly set width */
      height: 80px; /* Explicitly set height */
      cursor: pointer; /* Ensure cursor pointer is visible */
    }
   .solo-group-header {
     font-weight: bold;
     margin-top: 15px; 
     margin-bottom: 5px; 
     text-align: center; 
     color: #fff; 
   }
   .solo-button-group .setting {
     margin-bottom: 8px; 
   }
   #reset-button:hover {
     box-shadow: 0 0 8px #ff0000, 0 0 12px #ff0000; 
     border-color: #ff4444; 
   }
   `;
 
   private prompts: Map<string, Prompt>;
   private midiDispatcher: MidiDispatcher;
   private audioAnalyser: AudioAnalyser | null = null;
 
   @state() private playbackState: PlaybackState = 'stopped';
   @state() private audioReady = false; 
 
   private session!: LiveMusicSession; 
   private audioContext: AudioContext | null = null;
   private outputNode: GainNode | null = null;
   private nextStartTime = 0;
   private readonly bufferTime = 2; 
 
   private ai!: GoogleGenAI;
   @state() private geminiApiKey: string | null = null;
   private readonly model = 'lyria-realtime-exp';
 
 
   @property({ type: Boolean }) private showMidi = false;
   @state() private audioLevel = 0;
   @state() private midiInputIds: string[] = [];
   @state() private activeMidiInputId: string | null = null;
 
   @state()
   private filteredPrompts = new Set<string>();
 
   @state() private config = { ...PromptDjMidi.INITIAL_CONFIG };
   @state() private lastDefinedDensity = PromptDjMidi.INITIAL_LAST_DEFINED_STATES.lastDefinedDensity;
   @state() private autoDensity = PromptDjMidi.INITIAL_AUTO_STATES.autoDensity;
   @state() private lastDefinedBrightness = PromptDjMidi.INITIAL_LAST_DEFINED_STATES.lastDefinedBrightness;
   @state() private autoBrightness = PromptDjMidi.INITIAL_AUTO_STATES.autoBrightness;
   @state() private lastDefinedBpm = PromptDjMidi.INITIAL_LAST_DEFINED_STATES.lastDefinedBpm;
   @state() private autoBpm = PromptDjMidi.INITIAL_AUTO_STATES.autoBpm;
   @state() private lastDefinedTemperature = PromptDjMidi.INITIAL_LAST_DEFINED_STATES.lastDefinedTemperature;
   @state() private lastDefinedTopK = PromptDjMidi.INITIAL_LAST_DEFINED_STATES.lastDefinedTopK;
   @state() private lastDefinedGuidance = PromptDjMidi.INITIAL_LAST_DEFINED_STATES.lastDefinedGuidance;
   @state() private autoTemperature = PromptDjMidi.INITIAL_AUTO_STATES.autoTemperature;
   @state() private autoTopK = PromptDjMidi.INITIAL_AUTO_STATES.autoTopK;
   @state() private autoGuidance = PromptDjMidi.INITIAL_AUTO_STATES.autoGuidance;
   @state() private showSeedInputHoverEffect = false;
   @state() private isSeedFlowing = false; 
   @state() private flowFrequency = 1;
   @state() private flowAmplitude = 5;    
   @state() private flowDirectionUp = true;
   @state() private flowDirectionDown = true;
   private globalFlowIntervalId: number | null = null;
   private freqAdjustIntervalId: number | null = null;
   private isFreqButtonPressed: boolean = false;
   private ampAdjustIntervalId: number | null = null;
   private isAmpButtonPressed: boolean = false;

  private static clamp01(v: number): number {
    return Math.min(Math.max(v, 0), 1);
  }

   private readonly ampStep = 1;
   private readonly MIN_AMP_VALUE = 1;
   private readonly MAX_AMP_VALUE = 100;

   @state() private apiKeyInvalid = false;

  @state() private apiKeySavedSuccessfully = false;
  @state() private promptWeightedAverage = 0;
  @state() private knobAverageExtremeness = 0;
  @state() private transientApiKeyStatusMessage: string | null = null;
  private apiKeyMessageTimeoutId: ReturnType<typeof setTimeout> | null = null;
  @state() private showApiKeyControls = true;

  // Preset UI State
  @state() private presetNameToSave: string = "";
  @state() private availablePresets: string[] = [];
  @state() private selectedPreset: string = "";
  @state() private showPresetControls: boolean = false;

  // MediaRecorder state variables
  private mediaRecorder: MediaRecorder | null = null;
  private audioChunks: Blob[] = [];
  @state() private isRecordingActive = false;
  private audioStream: MediaStream | null = null; // Will hold the stream from MediaStreamAudioDestinationNode
  private mediaStreamDestinationNode: MediaStreamAudioDestinationNode | null = null;
 
   private audioLevelRafId: number | null = null;
   private _bgWeightsAnimationId: number | null = null;
   private _animateBackgroundWeightsBound = this._animateBackgroundWeights.bind(this);
   private connectionError = true;
   private readonly maxRetries = 10;
   private currentRetryAttempt = 0;

   private debouncedSaveApiKey = debounce(this.saveApiKeyToLocalStorage, 500);
 
   constructor(
     prompts: Map<string, Prompt>,
     midiDispatcher: MidiDispatcher,
   ) {
     super();
     prompts.forEach(prompt => {
       if (prompt.isAutoFlowing === undefined) {
         prompt.isAutoFlowing = false;
       }
       if (prompt.activatedFromZero === undefined) { // Added this check
         prompt.activatedFromZero = false;
       }
       if (prompt.backgroundDisplayWeight === undefined) {
        prompt.backgroundDisplayWeight = prompt.weight;
      }
     });
     this.prompts = prompts;
     this.midiDispatcher = midiDispatcher;
     this.config.seed = Math.floor(Math.random() * 1000000) + 1;

    // Conditional MediaRecorder polyfill assignment
<<<<<<< HEAD
    if (!window.MediaRecorder || !MediaRecorder.isTypeSupported('audio/webm;codecs=opus')) {
      console.log('Opus MediaRecorder polyfill activated.');
=======
    if (!window.MediaRecorder || !MediaRecorder.isTypeSupported('audio/ogg;codecs=opus')) {
      console.log('Opus MediaRecorder polyfill activated for OGG.'); // Updated log message
>>>>>>> ab9a702a
      (window as any).MediaRecorder = OpusMediaRecorder; // Assign to window.MediaRecorder
      isOpusPolyfillActive = true;
    }

     this.updateAudioLevel = this.updateAudioLevel.bind(this);
     this.toggleSeedFlow = this.toggleSeedFlow.bind(this);
     this.handleFlowFrequencyChange = this.handleFlowFrequencyChange.bind(this);
     this.handleIncreaseFreq = this.handleIncreaseFreq.bind(this);
     this.handleDecreaseFreq = this.handleDecreaseFreq.bind(this);
     this.handleFlowAmplitudeChange = this.handleFlowAmplitudeChange.bind(this);
     this.toggleFlowDirection = this.toggleFlowDirection.bind(this);
     this.handlePromptAutoFlowToggled = this.handlePromptAutoFlowToggled.bind(this);
     this.globalFlowTick = this.globalFlowTick.bind(this);
     this._animateBackgroundWeightsBound = this._animateBackgroundWeights.bind(this);
     this.handleFreqButtonPress = this.handleFreqButtonPress.bind(this);
     this.handleFreqButtonRelease = this.handleFreqButtonRelease.bind(this);
     this.clearFreqAdjustInterval = this.clearFreqAdjustInterval.bind(this);
     this.handleAmpButtonPress = this.handleAmpButtonPress.bind(this);
     this.handleAmpButtonRelease = this.handleAmpButtonRelease.bind(this);
     this.clearAmpAdjustInterval = this.clearAmpAdjustInterval.bind(this);
    this.loadAvailablePresets(); // Load available presets
 
    if (typeof localStorage !== 'undefined') {
      this.geminiApiKey = localStorage.getItem('geminiApiKey');
    } else {
      this.geminiApiKey = null;
      console.warn('localStorage is not available. Cannot load Gemini API key from localStorage.');
    }
 
     if (this.geminiApiKey) {
       this.ai = new GoogleGenAI({ apiKey: this.geminiApiKey, apiVersion: 'v1alpha' });
     }
     this.checkApiKeyStatus();
   }

  private isValidApiKeyFormat(apiKey: string): boolean {
    if (apiKey.startsWith('AIza') && apiKey.length === 39) {
      return true;
    }
    return false;
  }
 
   override async firstUpdated() {
     this.calculatePromptWeightedAverage();
     this.calculateKnobAverageExtremeness();
   }
 
   private async connectToSession() {
    await this.updateComplete;
     if (!this.geminiApiKey) {
      console.warn('Please enter your Gemini API key to connect to the session.');
       return;
     }
 
     if (!this.ai) {
       this.ai = new GoogleGenAI({ apiKey: this.geminiApiKey, apiVersion: 'v1alpha' });
     }
 
     try {
       this.session = await this.ai.live.music.connect({
         model: this.model,
         callbacks: {
           onmessage: async (e: LiveMusicServerMessage) => {
             if (e.setupComplete) {
               this.connectionError = false;
               this.apiKeyInvalid = false;
               this.currentRetryAttempt = 0; 
             }
             if (e.filteredPrompt) {
               this.filteredPrompts = new Set([...this.filteredPrompts, e.filteredPrompt.text as string])
              console.warn('Filtered prompt reason:', e.filteredPrompt.filteredReason as string);
             }
             if (e.serverContent?.audioChunks !== undefined) {
               if (this.playbackState === 'paused' || this.playbackState === 'stopped') return;
               if (!this.audioContext || !this.outputNode) {
                console.warn('Audio context not initialized. Please refresh.');
                 console.error('AudioContext or outputNode not initialized.');
                 return;
               }
               const audioBuffer = await decodeAudioData(
                 decode(e.serverContent?.audioChunks[0].data),
                 this.audioContext,
                 48000,
                 2,
               );
               const source = this.audioContext.createBufferSource();
               source.buffer = audioBuffer;
               source.connect(this.outputNode);
               if (this.nextStartTime === 0) {
                 this.nextStartTime = this.audioContext.currentTime + this.bufferTime;
                 setTimeout(() => {
                   this.playbackState = 'playing';
                 }, this.bufferTime * 1000);
               }
 
               if (this.nextStartTime < this.audioContext.currentTime) {
                 this.playbackState = 'loading';
                 this.nextStartTime = 0;
                 return;
               }
               source.start(this.nextStartTime);
               this.nextStartTime += audioBuffer.duration;
             }
           },
           onerror: (e: ErrorEvent) => this.handleConnectionIssue('Connection error'),
           onclose: (e: CloseEvent) => this.handleConnectionIssue(`Connection closed (code: ${e.code})`),
         },
       });
     } catch (error) {
       this.connectionError = true;
       if (error instanceof Error && error.message.toLowerCase().includes('authentication failed')) {
         this.apiKeyInvalid = true;
       }
       this.stop();
      console.warn('Failed to connect to session. Check your API key and network connection.');
       console.error('Failed to connect to session:', error);
       this.currentRetryAttempt = 0;
     }
   }

  private async handleConnectionIssue(messagePrefix: string) {
    await this.updateComplete;
    this.connectionError = true;
    this.currentRetryAttempt++;

    if (this.currentRetryAttempt <= this.maxRetries) {
      this.playbackState = 'loading';
      console.warn(`${messagePrefix}. Attempting to reconnect (attempt ${this.currentRetryAttempt} of ${this.maxRetries})...`);
      setTimeout(() => {
        this.connectToSession();
      }, 2000);
    } else {
      console.warn('Failed to reconnect after multiple attempts. Please check your connection and try playing again.');
      this.playbackState = 'stopped';
      this.currentRetryAttempt = 0;
    }
  }
 
   private getPromptsToSend() {
     return Array.from(this.prompts.values())
       .filter((p) => {
         return !this.filteredPrompts.has(p.text) && p.weight !== 0;
       })
   }
 
   private setSessionPrompts = throttle(async () => {
    await this.updateComplete;
     const promptsToSend = this.getPromptsToSend();
     if (promptsToSend.length === 0) {
      console.warn('There needs to be one active prompt to play.');
       this.pause();
       return;
     }
     try {
       if (this.session) {
         await this.session.setWeightedPrompts({
           weightedPrompts: promptsToSend,
         });
       }
     } catch (e: unknown) {
       if (e instanceof Error) {
        console.warn('Error setting session prompts:', e.message);
       } else {
        console.warn('An unknown error occurred while setting session prompts.');
       }
       this.pause();
     }
   }, 200);
 
   private updateAudioLevel() {
     this.audioLevelRafId = requestAnimationFrame(this.updateAudioLevel);
     if (this.audioAnalyser) {
       this.audioLevel = this.audioAnalyser.getCurrentLevel();
     }
   }
 
   private dispatchPromptsChange() {
     this.dispatchEvent(
       new CustomEvent('prompts-changed', { detail: this.prompts }),
     );
     return this.setSessionPrompts();
   }
 
   private handlePromptChanged(e: CustomEvent<Prompt>) {
     const { promptId, text, weight, cc } = e.detail;
     const prompt = this.prompts.get(promptId);
 
     if (!prompt) {
       console.error('prompt not found', promptId);
       return;
     }
 
     if (prompt.isAutoFlowing) {
       prompt.isAutoFlowing = false;
       prompt.activatedFromZero = false; // Manual change overrides this state
     }
 
     prompt.text = text;
     prompt.weight = weight;
     prompt.cc = cc;
 
     const newPrompts = new Map(this.prompts);
     newPrompts.set(promptId, prompt);
 
     this.setPrompts(newPrompts, false);
     this.calculatePromptWeightedAverage();
   }
 
  private setPrompts(newPrompts: Map<string, Prompt>, isProgrammaticJump: boolean = false) {
    this.prompts = newPrompts;

    for (const p of this.prompts.values()) {
      if (p.backgroundDisplayWeight === undefined) {
        p.backgroundDisplayWeight = p.weight;
      }
    }

    if (isProgrammaticJump) {
      this._startBackgroundWeightsAnimation();
    } else {
      let changed = false;
      for (const p of this.prompts.values()) {
        if (p.backgroundDisplayWeight !== p.weight) {
          p.backgroundDisplayWeight = p.weight;
          changed = true;
        }
      }
      // if (changed) { // No specific action if only snapping
      // }
    }

    this.requestUpdate();
    this.dispatchPromptsChange();
    this.calculatePromptWeightedAverage();
  }

  private _animateBackgroundWeights(): void {
    let animationStillNeeded = false;
    let changedInThisFrame = false;

    for (const prompt of this.prompts.values()) {
      if (prompt.backgroundDisplayWeight === undefined) {
        prompt.backgroundDisplayWeight = prompt.weight;
      }

      const diff = prompt.weight - prompt.backgroundDisplayWeight;

      if (Math.abs(diff) < 0.001) {
        if (prompt.backgroundDisplayWeight !== prompt.weight) {
           prompt.backgroundDisplayWeight = prompt.weight;
           changedInThisFrame = true;
        }
      } else {
        prompt.backgroundDisplayWeight += diff * PromptDjMidi.BG_WEIGHT_SMOOTHING_FACTOR;
        changedInThisFrame = true;
        animationStillNeeded = true;
      }
    }

    if (changedInThisFrame) {
      this.requestUpdate();
    }

    if (animationStillNeeded) {
      this._bgWeightsAnimationId = requestAnimationFrame(this._animateBackgroundWeightsBound);
    } else {
      this._bgWeightsAnimationId = null;
    }
  }

  private _startBackgroundWeightsAnimation(): void {
    if (this._bgWeightsAnimationId === null) {
      this._bgWeightsAnimationId = requestAnimationFrame(this._animateBackgroundWeightsBound);
    }
  }
 
   private calculatePromptWeightedAverage(): void {
     let totalWeight = 0;
     const promptCount = this.prompts.size;
 
     if (promptCount === 0) {
       this.promptWeightedAverage = 0;
       return;
     }
 
     for (const prompt of this.prompts.values()) {
       totalWeight += prompt.weight;
     }
 
     this.promptWeightedAverage = totalWeight / promptCount;
     this.checkAndTriggerOverloadReset();
   }
 
   private async calculateKnobAverageExtremeness(): Promise<void> {
    await this.updateComplete;
     const extremenessValues: number[] = [];
     const knobKeys = Object.keys(PromptDjMidi.KNOB_CONFIGS) as Array<keyof typeof PromptDjMidi.KNOB_CONFIGS>;
 
     for (const knobId of knobKeys) {
       const config = PromptDjMidi.KNOB_CONFIGS[knobId];
       const isAuto = this[config.autoProperty as keyof this] as boolean;
 
       if (isAuto) {
         extremenessValues.push(0);
       } else {
         let currentValue = this.config[knobId] as number | null;
         // If still null for some reason (e.g. other knobs if they could be null), treat as default (0 extremeness)
         if (currentValue === null) {
            extremenessValues.push(0);
            continue;
         }
 
         const defaultValue = config.defaultValue;
         const minValue = config.min;
         const maxValue = config.max;
         const range = maxValue - minValue;
 
         if (range === 0) {
           extremenessValues.push(0);
         } else {
           const extremeness = Math.abs(currentValue - defaultValue) / range;
           extremenessValues.push(Math.min(1, Math.max(0, extremeness))); // Clamp 0-1
         }
       }
     }
 
     // Handle scale selector
     if (this.config.scale === PromptDjMidi.INITIAL_CONFIG.scale) {
       extremenessValues.push(0);
     } else {
       extremenessValues.push(1);
     }
 
     if (extremenessValues.length > 0) {
       const sum = extremenessValues.reduce((acc, val) => acc + val, 0);
       this.knobAverageExtremeness = sum / extremenessValues.length;
     } else {
       this.knobAverageExtremeness = 0;
     }
     this.checkAndTriggerOverloadReset();
   }
 
   private async checkAndTriggerOverloadReset(): Promise<void> {
    await this.updateComplete;
     const promptAverageCritical = 1.95;
     const knobExtremenessCritical = 0.95;
     const combinedFactorThreshold = 1.8; // (e.g. prompt avg 1.6 -> 0.8, knob avg 1.0 -> 1.0 => 1.8)
 
     // Normalize promptAverage to 0-1 for combined factor, then add knobExtremeness (already 0-1)
     // Max possible combinedFactor is 2.0 (promptAvg 2.0 -> 1.0; knobExtremeness 1.0 -> 1.0)
     const combinedFactor = (this.promptWeightedAverage / 2) + this.knobAverageExtremeness;
 
     if (
       this.promptWeightedAverage >= promptAverageCritical ||
       this.knobAverageExtremeness >= knobExtremenessCritical ||
       combinedFactor >= combinedFactorThreshold
     ) {
       console.warn('DSP Overload detected! Resetting all parameters.');
      console.warn('Critical DSP Overload! Resetting parameters.');
       this.resetAll();
     }
   }
 
   private globalFlowTick(): void {
     let changesMade = false;
 
     if (this.isSeedFlowing) {
       let currentSeed = this.config.seed;
       if (currentSeed === null || currentSeed === undefined) {
         currentSeed = Math.floor(Math.random() * 1000000) + 1;
       }
 
       const baseMagnitude = Math.floor(Math.random() * 10) + 1;
       let seedChange = 0;
 
       if (this.flowDirectionUp && this.flowDirectionDown) {
         const direction = Math.random() < 0.5 ? 1 : -1;
         seedChange = baseMagnitude * direction * this.flowAmplitude;
       } else if (this.flowDirectionUp) {
         seedChange = baseMagnitude * this.flowAmplitude;
       } else if (this.flowDirectionDown) {
         seedChange = baseMagnitude * -1 * this.flowAmplitude;
       } else {
         seedChange = 0; 
       }
 
       let newSeed = currentSeed + seedChange;
       const MIN_SEED_VALUE = 1;
       const MAX_SEED_VALUE = 9999999;
       newSeed = Math.max(MIN_SEED_VALUE, Math.min(newSeed, MAX_SEED_VALUE));
 
       if (this.config.seed !== newSeed) {
         this.config = { ...this.config, seed: newSeed };
         changesMade = true;
       }
     }
 
     for (const prompt of this.prompts.values()) {
       if (prompt.isAutoFlowing) {
         const baseMagnitude = (Math.random() * 0.04) + 0.01; 
         const direction = Math.random() < 0.5 ? 1 : -1; 
         const weightChange = baseMagnitude * direction * (this.flowAmplitude / 10);
         
         let newWeight = prompt.weight + weightChange;
         newWeight = Math.max(0, Math.min(newWeight, 2)); 
         
         if (prompt.weight !== newWeight) {
           prompt.weight = newWeight;
           changesMade = true;
         }
       }
     }
 
     if (changesMade) {
       if (this.isSeedFlowing) {
            this._sendPlaybackParametersToSession();
       }
       this.setPrompts(this.prompts, true);
       this.requestUpdate();
       this.calculatePromptWeightedAverage();
       this._startBackgroundWeightsAnimation();
     }
   }
 
   private startGlobalFlowInterval() {
     if (this.globalFlowIntervalId) {
       clearInterval(this.globalFlowIntervalId);
     }
     this.globalFlowIntervalId = window.setInterval(this.globalFlowTick, 1000 / this.flowFrequency);
   }
 
   private stopGlobalFlowInterval() {
     if (this.globalFlowIntervalId) {
       clearInterval(this.globalFlowIntervalId);
       this.globalFlowIntervalId = null;
     }
   }
 
  private readonly makeBackground = throttle(
    () => {
      // clamp01 is now a static method: PromptDjMidi.clamp01
      const MAX_WEIGHT = 0.5; // Original constant name and value
      const MAX_ALPHA = 0.6;  // Original constant name and value

      const bg: string[] = [];

      [...this.prompts.values()].forEach((p, i) => {
        const displayWeight = p.backgroundDisplayWeight ?? p.weight;
        const alphaPct = PromptDjMidi.clamp01(displayWeight / MAX_WEIGHT) * MAX_ALPHA;
        const alpha = Math.round(alphaPct * 0xff)
          .toString(16)
          .padStart(2, '0');

        const stop = displayWeight / 2;
        const x = (i % 8) / 7;
        const y = Math.floor(i / 8) / 3;
        const s = `radial-gradient(circle at ${x * 100}% ${y * 100}%, ${p.color}${alpha} 0px, ${p.color}00 ${stop * 100}%)`;

        bg.push(s);
      });

      return bg.join(', ');
    },
    20, // Changed throttle delay from 30 to 20
  );

   private pause() {
     if (this.session) {
       this.session.pause();
     }
     this.playbackState = 'paused';
     if (this.outputNode && this.audioContext) {
       this.outputNode.gain.setValueAtTime(1, this.audioContext.currentTime);
       this.outputNode.gain.linearRampToValueAtTime(0, this.audioContext.currentTime + 0.1);
     }
     this.nextStartTime = 0;
     if (this.audioContext) {
       this.outputNode = this.audioContext.createGain();
       this.outputNode.connect(this.audioContext.destination);
       if (this.audioAnalyser) {
         this.outputNode.connect(this.audioAnalyser.node);
       }
     }
   }
 
   private async play() {
     const promptsToSend = this.getPromptsToSend();
     if (promptsToSend.length === 0) {
      console.warn('There needs to be one active prompt to play. Turn up a knob to resume playback.');
       this.pause();
       return;
     }
    // No change here, await this.updateComplete was already in the correct place
    // The issue is the method signature itself.
 
     if (!this.audioContext) {
       this.audioContext = new AudioContext({ sampleRate: 48000 });
       this.audioAnalyser = new AudioAnalyser(this.audioContext);
       this.audioAnalyser.node.connect(this.audioContext.destination);
       this.outputNode = this.audioContext.createGain();
       this.outputNode.connect(this.audioAnalyser.node); // Connect Gain to Analyser

       // Initialize MediaStreamDestinationNode for recording app audio
       this.mediaStreamDestinationNode = this.audioContext.createMediaStreamDestination();
       this.outputNode.connect(this.mediaStreamDestinationNode); // Connect Gain to DestinationNode as well

       this.updateAudioLevel();
     }
 
     this.audioContext.resume();
     this.audioReady = true;
     if (this.session) {
       this.session.play();
     }
     this.playbackState = 'loading';
     if (this.outputNode && this.audioContext) {
       this.outputNode.gain.setValueAtTime(0, this.audioContext.currentTime);
       this.outputNode.gain.linearRampToValueAtTime(1, this.audioContext.currentTime + 0.1);
     }
   }
 
   private stop() {
     if (this.session) {
       this.session.stop();
     }
     this.playbackState = 'stopped';
     if (this.outputNode && this.audioContext) {
       this.outputNode.gain.setValueAtTime(0, this.audioContext.currentTime);
       this.outputNode.gain.linearRampToValueAtTime(1, this.audioContext.currentTime + 0.1);
     }
     this.nextStartTime = 0;
   }
 
   private async handleMainAudioButton() {
    await this.updateComplete;
    this.currentRetryAttempt = 0;

    if (!this.audioReady) {
      // Step 2.a: Check if API key is present
      if (this.geminiApiKey) {
        // Step 2.b: Validate API key format
        if (!this.isValidApiKeyFormat(this.geminiApiKey)) {
          // Step 2.c: Handle invalid format
          this.setTransientApiKeyStatus("Invalid API Key format. Playback not started.");
          this.apiKeyInvalid = true;
          this.apiKeySavedSuccessfully = false;
          this.playbackState = 'stopped';
          return;
        }
        // Step 2.d.i: Save valid key
        await this.saveApiKeyToLocalStorage();
        // Step 2.d.ii: Check if save failed
        if (this.apiKeyInvalid || !this.apiKeySavedSuccessfully) {
          this.playbackState = 'stopped';
          // Rely on message from saveApiKeyToLocalStorage or set a new one
                          this.setTransientApiKeyStatus("Failed to save API Key. Playback not started.");
          return;
        }
      } else if (!this.geminiApiKey && !this.apiKeySavedSuccessfully) {
        // No API key in input, and none saved successfully prior (e.g. from localStorage load)
        // This implies we can't proceed if a key is required for connection.
        // However, connectToSession itself checks for this.geminiApiKey.
        // If no key is available at all (neither in input nor previously loaded and valid),
        // connectToSession will warn and return. We let it handle that specific message.
      }

      // Step 2.e: Proceed with loading
      this.playbackState = 'loading';
      // Step 2.f: Connect to session
      await this.connectToSession();

      // Step 2.g: Handle connection failure
      if (this.connectionError || this.apiKeyInvalid) {
        this.playbackState = 'stopped';
        console.warn('Failed to connect. Please check your API key and connection.');
        return;
      }
      // Step 2.h: Set session prompts
      await this.setSessionPrompts();
      // Step 2.i: Play
      this.play();
    } else { // Step 3: Audio is ready
      if (this.playbackState === 'playing') {
        this.pause();
      } else if (this.playbackState === 'paused' || this.playbackState === 'stopped') {
        // Step 3.b.i: Check for existing errors before trying to play again
        if (this.connectionError || this.apiKeyInvalid) {
          this.playbackState = 'loading';

          // Re-validate and attempt to save the current key if present
          if (this.geminiApiKey) {
            if (!this.isValidApiKeyFormat(this.geminiApiKey)) {
              this.setTransientApiKeyStatus("Invalid API Key format. Playback not started.");
              this.apiKeyInvalid = true;
              this.apiKeySavedSuccessfully = false;
              this.playbackState = 'stopped';
              return;
            }
            await this.saveApiKeyToLocalStorage();
            if (this.apiKeyInvalid || !this.apiKeySavedSuccessfully) {
              this.playbackState = 'stopped';
              this.setTransientApiKeyStatus("Failed to save API Key. Playback not started.");
              return;
            }
          }

          await this.connectToSession();
          if (this.connectionError || this.apiKeyInvalid) {
            this.playbackState = 'stopped';
            console.warn('Failed to reconnect. Please check your connection or API key.');
            return;
          }
        }
        // Step 3.b.ii: (or continuation after successful re-connect)
        await this.setSessionPrompts();
        this.play();
      } else if (this.playbackState === 'loading') {
        this.stop();
      }
    }
  }
 
   private get isAnyFlowActive(): boolean {
     const isAnyPromptAutoFlowing = [...this.prompts.values()].some(p => p.isAutoFlowing);
     return this.isSeedFlowing || isAnyPromptAutoFlowing;
   }
 
   private get isButtonOn() {
     return this.playbackState === 'playing' || this.playbackState === 'loading';
   }
 
   private async toggleShowMidi() {
     this.showMidi = !this.showMidi;
     if (!this.showMidi) return;
     const inputIds = await this.midiDispatcher.getMidiAccess();
     this.midiInputIds = inputIds;
     this.activeMidiInputId = this.midiDispatcher.activeMidiInputId;
   }
 
   private toggleSeedFlow() {
     this.isSeedFlowing = !this.isSeedFlowing;

    if (this.isSeedFlowing) {
      // If Flow is ON and seed is currently null (Auto), generate a new seed.
      if (this.config.seed === null) {
        this.config = { ...this.config, seed: Math.floor(Math.random() * 1000000) + 1 };
      }
    } else {
      // If Flow is turned OFF, set seed back to null (Auto).
      this.config = { ...this.config, seed: null };
    }

    this._sendPlaybackParametersToSession(); // Send updated seed (or null) to backend
    this.requestUpdate(); // Ensure UI reflects the change

     if (this.isAnyFlowActive) { // This condition now also depends on the updated isSeedFlowing
       this.startGlobalFlowInterval();
     } else {
       this.stopGlobalFlowInterval();
     }
   }
 
   private handleFlowFrequencyChange(event: Event) {
     const inputElement = event.target as HTMLInputElement;
     this.flowFrequency = parseInt(inputElement.value, 10);
     if (this.isAnyFlowActive) {
       this.stopGlobalFlowInterval();
       this.startGlobalFlowInterval();
     }
   }
 
  private handleIncreaseFreq() {
    this.adjustFrequency(true);
  }

  private handleDecreaseFreq() {
    this.adjustFrequency(false);
  }

  private handleFreqButtonPress(isIncreasing: boolean) {
    this.isFreqButtonPressed = true;
    this.adjustFrequency(isIncreasing); // Call once immediately

    this.clearFreqAdjustInterval(); // Clear any existing interval

    this.freqAdjustIntervalId = window.setInterval(() => {
      if (this.isFreqButtonPressed) {
        this.adjustFrequency(isIncreasing);
      } else {
        this.clearFreqAdjustInterval();
      }
    }, 150);
  }

  private handleFreqButtonRelease() {
    this.isFreqButtonPressed = false;
    this.clearFreqAdjustInterval();
  }

  private clearFreqAdjustInterval() {
    if (this.freqAdjustIntervalId !== null) {
      clearInterval(this.freqAdjustIntervalId);
      this.freqAdjustIntervalId = null;
    }
  }

  private adjustFrequency(isIncreasing: boolean) {
    const currentHz = this.flowFrequency; // Already in Hz
    let step = 0;

    if (currentHz > 1.0) {
      step = 1.0;
    } else if (currentHz === 1.0) {
      step = isIncreasing ? 1.0 : 0.1; // Special step for 1.0 Hz
    } else if (currentHz > 0.1) {
      step = 0.1;
    } else if (currentHz === 0.1) {
      step = isIncreasing ? 0.1 : 0.01; // Special step for 0.1 Hz
    } else { // currentHz < 0.1 Hz and not exactly 0.1
      step = 0.01;
    }

    let newHz = isIncreasing ? currentHz + step : currentHz - step;

    // Ensure newHz doesn't become 0 or less, clamp to MIN_FLOW_FREQUENCY_HZ
    if (newHz < PromptDjMidi.MIN_FLOW_FREQUENCY_HZ) {
      newHz = PromptDjMidi.MIN_FLOW_FREQUENCY_HZ;
    }

    // Clamp to MAX_FLOW_FREQUENCY_HZ
    newHz = Math.min(newHz, PromptDjMidi.MAX_FLOW_FREQUENCY_HZ);


    // Round to appropriate decimal places
    if (newHz >= 1.0) {
      newHz = parseFloat(newHz.toFixed(1)); // Handles cases like 0.9 + 0.1 = 1.0 without becoming 1.00
    } else {
      // For values < 1.0 Hz, use two decimal places
      newHz = parseFloat(newHz.toFixed(2));
    }
    // Ensure it does not become exactly 0 after rounding if it was meant to be MIN_FLOW_FREQUENCY_HZ
    if (newHz === 0 && currentHz > 0 && !isIncreasing) {
        newHz = PromptDjMidi.MIN_FLOW_FREQUENCY_HZ;
    }


    this.flowFrequency = newHz;

    if (this.isAnyFlowActive) {
      this.stopGlobalFlowInterval();
      this.startGlobalFlowInterval();
    }
    this.requestUpdate();
  }

   private handleFlowAmplitudeChange(event: Event) {
     const inputElement = event.target as HTMLInputElement;
     this.flowAmplitude = parseInt(inputElement.value, 10);
     if (this.isAnyFlowActive) {
       this.stopGlobalFlowInterval();
       this.startGlobalFlowInterval();
     }
   }

  private handleAmpButtonPress(isIncreasing: boolean) {
    this.isAmpButtonPressed = true;
    this.adjustAmplitude(isIncreasing); // Call once immediately

    this.clearAmpAdjustInterval(); // Clear any existing interval

    this.ampAdjustIntervalId = window.setInterval(() => {
      if (this.isAmpButtonPressed) {
        this.adjustAmplitude(isIncreasing);
      } else {
        this.clearAmpAdjustInterval();
      }
    }, 150); // Adjust interval as needed for responsiveness
  }

  private handleAmpButtonRelease() {
    this.isAmpButtonPressed = false;
    this.clearAmpAdjustInterval();
  }

  private clearAmpAdjustInterval() {
    if (this.ampAdjustIntervalId !== null) {
      clearInterval(this.ampAdjustIntervalId);
      this.ampAdjustIntervalId = null;
    }
  }

  private adjustAmplitude(isIncreasing: boolean) {
    let newAmp = this.flowAmplitude;
    if (isIncreasing) {
      newAmp += this.ampStep;
    } else {
      newAmp -= this.ampStep;
    }

    newAmp = Math.min(newAmp, this.MAX_AMP_VALUE);
    newAmp = Math.max(newAmp, this.MIN_AMP_VALUE);

    this.flowAmplitude = newAmp;

    if (this.isAnyFlowActive) {
      this.stopGlobalFlowInterval();
      this.startGlobalFlowInterval();
    }
    this.requestUpdate();
  }
 
   private toggleFlowDirection(direction: 'up' | 'down') {
     if (direction === 'up') {
       this.flowDirectionUp = !this.flowDirectionUp;
     } else if (direction === 'down') {
       this.flowDirectionDown = !this.flowDirectionDown;
     }
     this.requestUpdate();
     if (this.isAnyFlowActive) {
       this.stopGlobalFlowInterval();
       this.startGlobalFlowInterval();
     } else { 
       this.stopGlobalFlowInterval();
     }
   }
 
   private handlePromptAutoFlowToggled(event: CustomEvent<{ promptId: string; isAutoFlowing: boolean }>) {
     const { promptId, isAutoFlowing: newIsAutoFlowingState } = event.detail;
     const prompt = this.prompts.get(promptId);
 
     if (prompt) {
       prompt.isAutoFlowing = newIsAutoFlowingState;
       this.prompts.set(promptId, prompt);
       this.requestUpdate(); 
 
       if (this.isAnyFlowActive) { 
         this.startGlobalFlowInterval();
       } else {
         this.stopGlobalFlowInterval();
       }
     }
   }
 
   private handleMidiInputChange(event: Event) {
     const selectElement = event.target as HTMLSelectElement;
     const newMidiId = selectElement.value;
     this.activeMidiInputId = newMidiId;
     this.midiDispatcher.activeMidiInputId = newMidiId;
   }
 
   private async saveApiKeyToLocalStorage() {
    await this.updateComplete;
    const MAX_RETRIES = 3;
    const INITIAL_BACKOFF_DELAY = 1000; // 1 second

    if (this.geminiApiKey && !this.isValidApiKeyFormat(this.geminiApiKey)) {
      this.setTransientApiKeyStatus("Invalid API Key format");
      this.apiKeyInvalid = true;
      this.apiKeySavedSuccessfully = false;
      this.showApiKeyControls = true; // Ensure controls are visible for correction
      // Removed this.handleMainAudioButton(); as per previous step
      return;
    }

    if (typeof localStorage === 'undefined') {
      console.warn('localStorage is not available. Cannot save or remove Gemini API key from localStorage.');
      this.apiKeyInvalid = true; // Or some other state to indicate failure
      this.connectionError = true; // Or some other state to indicate failure
      this.apiKeySavedSuccessfully = false;
      this.showApiKeyControls = true; // Ensure controls are visible
      // Removed this.handleMainAudioButton();
      return;
    }

    if (!this.geminiApiKey) {
      try {
        localStorage.removeItem('geminiApiKey');
        console.log('Gemini API key removed from local storage.');
        this.apiKeyInvalid = false;
        this.connectionError = false;
        this.apiKeySavedSuccessfully = false; // Key is cleared, so not "successfully saved"
        this.setTransientApiKeyStatus("API Key Cleared");
        this.showApiKeyControls = true; // Show controls as no key is active
      } catch (error) {
        // This case is less likely for removeItem, but good to be aware
        console.error('Error removing API key from local storage:', error);
        this.apiKeySavedSuccessfully = false;
        this.showApiKeyControls = true;
        // Optionally set states to indicate this specific type of error
      }
      // Removed this.handleMainAudioButton();
      // Removed this.checkApiKeyStatus(); // Call is deferred or handled by caller
      return;
    }

    let retries = 0;
    let success = false;
    while (retries < MAX_RETRIES && !success) {
      try {
        localStorage.setItem('geminiApiKey', this.geminiApiKey);
        this.apiKeyInvalid = false; // Explicitly set to false on successful save
        this.connectionError = false;
        console.log(`Gemini API key saved to local storage (attempt ${retries + 1}).`);
        success = true;
        this.apiKeySavedSuccessfully = true;
        this.setTransientApiKeyStatus("API Key is saved and valid");
        this.showApiKeyControls = false; // Hide controls on successful save
      } catch (error) {
        retries++;
        const delay = INITIAL_BACKOFF_DELAY * Math.pow(2, retries - 1);
        console.warn(`Attempt ${retries} to save API key failed. Retrying in ${delay}ms...`, error);
        if (retries < MAX_RETRIES) {
          await new Promise(resolve => setTimeout(resolve, delay));
        }
      }
    }

    if (!success) {
      console.error(`Failed to save API key after ${MAX_RETRIES} attempts.`);
      this.apiKeyInvalid = true;
      this.apiKeySavedSuccessfully = false;
      this.showApiKeyControls = true; // Ensure controls are visible if save fails
      this.connectionError = true; // Or a more specific error state
    }
    // as checkApiKeyStatus might influence UI related to the button's action.
   }

  private checkApiKeyStatus() {
    if (typeof localStorage === 'undefined') {
      console.warn('localStorage is not available. Cannot verify API key status.');
      this.apiKeySavedSuccessfully = false;
      this.showApiKeyControls = true; // Show controls if localStorage is unavailable
      return;
    }
    try {
      const storedApiKey = localStorage.getItem('geminiApiKey');

      if (storedApiKey) {
        if (!this.isValidApiKeyFormat(storedApiKey)) {
          this.apiKeySavedSuccessfully = false;
          this.apiKeyInvalid = true;
          this.showApiKeyControls = true; // Show controls if stored key is invalid
          // Clear the key from storage if it's invalidly formatted
          try {
            localStorage.removeItem('geminiApiKey');
            console.warn('Removed invalidly formatted API key from localStorage.');
          } catch (e) {
            console.error('Error removing invalidly formatted API key from localStorage:', e);
          }
          // Only set this message if no other more specific message (like "Invalid API Key format" from save) is active.
          if (this.transientApiKeyStatusMessage === null || !this.transientApiKeyStatusMessage.includes("Invalid API Key format")) {
            this.setTransientApiKeyStatus("Stored API Key had invalid format and was cleared");
          }
          return; // Stop further checks if format is invalid
        }

        // Stored key has valid format
        this.apiKeyInvalid = false; // Key format is valid
        if (this.geminiApiKey && storedApiKey === this.geminiApiKey) {
          this.apiKeySavedSuccessfully = true;
          this.showApiKeyControls = false; // Hide controls if key matches and is valid
          if (this.transientApiKeyStatusMessage === null || !["API Key Saved", "API Key Cleared"].includes(this.transientApiKeyStatusMessage)) {
            this.setTransientApiKeyStatus("API Key Loaded");
          }
          console.log('API key is verified and saved correctly in localStorage.');
        } else if (!this.geminiApiKey) {
          // Stored key is valid, but no key in component state (e.g., loaded on init)
          this.geminiApiKey = storedApiKey;
          this.apiKeySavedSuccessfully = true;
          this.showApiKeyControls = false; // Hide controls as a valid key is loaded
           if (this.transientApiKeyStatusMessage === null || !["API Key Saved", "API Key Cleared"].includes(this.transientApiKeyStatusMessage)) {
            this.setTransientApiKeyStatus("API Key Loaded from storage");
          }
          console.log('API key loaded from localStorage into component state.');
        } else { // storedApiKey is valid, this.geminiApiKey is present, but they don't match
          this.apiKeySavedSuccessfully = false;
          this.showApiKeyControls = true; // Show controls as current component key is not the one saved
          console.warn('API key in component does not match valid stored API key. Needs re-saving if current key is intended.');
        }
      } else { // No storedApiKey
        this.apiKeySavedSuccessfully = false;
        this.showApiKeyControls = true; // Show controls if no key in storage
        if (this.geminiApiKey) {
          // Key in component but not in storage - implies it needs to be saved.
          console.log('API key present in component but not in localStorage. Needs saving.');
        } else {
          // No key in storage, no key in component.
          console.log('No API key found in local storage or component.');
          if (this.transientApiKeyStatusMessage !== "API Key Cleared") {
            // this.setTransientApiKeyStatus(null); // Or a specific message like "No API Key"
          }
        }
      }
    } catch (error) {
      console.error('Error checking API key status from localStorage:', error);
      this.showApiKeyControls = true; // Show controls on error
      this.apiKeySavedSuccessfully = false;
    }
  }

  private setTransientApiKeyStatus(message: string | null, duration: number = 2500) {
    if (this.apiKeyMessageTimeoutId !== null) {
      clearTimeout(this.apiKeyMessageTimeoutId);
    }
    this.transientApiKeyStatusMessage = message;
    if (message !== null) {
      this.apiKeyMessageTimeoutId = setTimeout(() => {
        this.transientApiKeyStatusMessage = null;
        this.apiKeyMessageTimeoutId = null;
      }, duration);
    }
    // Request update is handled by @state decorator for transientApiKeyStatusMessage
  }

  private togglePresetControlsVisibility() {
    this.showPresetControls = !this.showPresetControls;
  }

  // Preset Management Methods
  private loadAvailablePresets() {
    if (typeof localStorage === 'undefined') {
      console.warn('localStorage is not available. Cannot load presets from prompt_presets_v2.');
      this.availablePresets = [];
      return;
    }
    try {
      const storedPresets = localStorage.getItem('prompt_presets_v2');
      if (storedPresets) {
        try {
          const parsedPresets = JSON.parse(storedPresets);
          if (typeof parsedPresets === 'object' && parsedPresets !== null) {
            this.availablePresets = Object.keys(parsedPresets);
            console.log("Successfully loaded available presets from localStorage (prompt_presets_v2):", this.availablePresets);
          } else {
            console.warn("Stored presets format (prompt_presets_v2) is invalid, expected an object. Using empty list.");
            this.availablePresets = [];
            // localStorage.removeItem('prompt_presets_v2'); // Optionally remove
          }
        } catch (parseError) {
          console.error("Failed to parse stored presets from localStorage (prompt_presets_v2). Data might be corrupted.", parseError);
          this.availablePresets = [];
          // localStorage.removeItem('prompt_presets_v2'); // Optionally remove
        }
      } else {
        console.log("No presets found in localStorage (prompt_presets_v2). Initializing with empty list.");
        this.availablePresets = [];
      }
    } catch (e) {
      console.error("Error accessing localStorage to retrieve presets (prompt_presets_v2).", e);
      this.availablePresets = [];
    }
  }

  private handlePresetNameInputChange(e: Event) {
    this.presetNameToSave = (e.target as HTMLInputElement).value;
  }

  private handleSavePresetClick() {
    const presetName = this.presetNameToSave.trim();
    if (!presetName) {
      console.warn("Preset name cannot be empty.");
      return;
    }

    if (typeof localStorage === 'undefined') {
      console.warn('localStorage is not available. Cannot save preset to prompt_presets_v2.');
      return;
    }

    // Gather all data for the preset
    const promptsArray = [...this.prompts.values()];
    const currentConfig = { ...this.config };
    const currentAutoStates = {
      autoDensity: this.autoDensity,
      autoBrightness: this.autoBrightness,
      autoBpm: this.autoBpm,
      autoTemperature: this.autoTemperature,
      autoTopK: this.autoTopK,
      autoGuidance: this.autoGuidance,
      isSeedFlowing: this.isSeedFlowing, // Save the state of the main Flow button
      flowFrequency: this.flowFrequency, // Save flowFrequency
      flowAmplitude: this.flowAmplitude // Save flowAmplitude
    };
    const currentLastDefinedStates = {
      lastDefinedDensity: this.lastDefinedDensity,
      lastDefinedBrightness: this.lastDefinedBrightness,
      lastDefinedBpm: this.lastDefinedBpm,
      lastDefinedTemperature: this.lastDefinedTemperature,
      lastDefinedTopK: this.lastDefinedTopK,
      lastDefinedGuidance: this.lastDefinedGuidance
    };

    // Create the comprehensive preset data object
    const presetData = {
      prompts: promptsArray,
      config: currentConfig,
      autoStates: currentAutoStates,
      lastDefinedStates: currentLastDefinedStates,
      isSeedFlowing: this.isSeedFlowing, // Also add to the main presetData object
      flowFrequency: this.flowFrequency, // Also add to the main presetData object
      flowAmplitude: this.flowAmplitude // Also add to the main presetData object
    };
    const presetDataString = JSON.stringify(presetData);

    // Load existing main presets object
    let allPresets: { [key: string]: string } = {}; // Stores presetName: stringifiedPresetData
    try {
      const existingPresetsString = localStorage.getItem('prompt_presets_v2');
      if (existingPresetsString) {
        try {
          const parsed = JSON.parse(existingPresetsString);
          if (typeof parsed === 'object' && parsed !== null) {
            allPresets = parsed;
          } else {
            console.warn("Existing presets data (prompt_presets_v2) is not a valid object. Starting with a new preset list.");
          }
        } catch (parseError) {
          console.error("Failed to parse existing presets (prompt_presets_v2) from localStorage. Data might be corrupted. Starting with a new preset list and overwriting.", parseError);
          allPresets = {}; // Overwrite corrupted data
        }
      }
    } catch (accessError) {
      console.error("Error accessing localStorage to retrieve existing presets (prompt_presets_v2). Cannot save.", accessError);
      return;
    }

    // Add/update the new preset (storing the stringified presetData)
    allPresets[presetName] = presetDataString;

    // Save updated main presets object
    try {
      localStorage.setItem('prompt_presets_v2', JSON.stringify(allPresets));
      console.log(`Preset '${presetName}' saved successfully to prompt_presets_v2.`);
      this.loadAvailablePresets(); // Refresh the dropdown
      this.selectedPreset = presetName; // Select the newly saved preset
      this.presetNameToSave = ""; // Clear the input field
    } catch (saveError) {
      console.error(`Error saving preset '${presetName}' to localStorage (prompt_presets_v2).`, saveError);
    }
  }

  private handlePresetSelectedChange(e: Event) {
    this.selectedPreset = (e.target as HTMLSelectElement).value;

    if (!this.selectedPreset) {
      console.log("No preset selected or 'Load Preset' option chosen.");
      return;
    }

    if (typeof localStorage === 'undefined') {
      console.warn('localStorage is not available. Cannot load preset from prompt_presets_v2.');
      return;
    }

    let allPresets: { [key: string]: string } = {};
    try {
      const storedPresetsString = localStorage.getItem('prompt_presets_v2');
      if (!storedPresetsString) {
        console.error("No presets found in localStorage (prompt_presets_v2). Cannot load:", this.selectedPreset);
        return;
      }
      allPresets = JSON.parse(storedPresetsString);
    } catch (error) {
      console.error("Error accessing or parsing 'prompt_presets_v2' from localStorage.", error);
      return;
    }

    const presetDataString = allPresets[this.selectedPreset];
    if (!presetDataString) {
      console.error(`Preset '${this.selectedPreset}' not found in stored presets (prompt_presets_v2).`);
      return;
    }

    let loadedPresetData;
    try {
      loadedPresetData = JSON.parse(presetDataString);
    } catch (error) {
      console.error(`Error parsing preset data for '${this.selectedPreset}' from prompt_presets_v2.`, error);
      return;
    }

    // Validate loadedPresetData structure (basic check)
    if (!loadedPresetData || typeof loadedPresetData !== 'object' ||
        !loadedPresetData.prompts || !loadedPresetData.config ||
        !loadedPresetData.autoStates || !loadedPresetData.lastDefinedStates ||
        loadedPresetData.isSeedFlowing === undefined || // Check for isSeedFlowing
        loadedPresetData.flowFrequency === undefined || // Check for flowFrequency
        loadedPresetData.flowAmplitude === undefined) { // Check for flowAmplitude
      console.error(`Corrupted preset data for '${this.selectedPreset}' in prompt_presets_v2. Missing essential keys.`);
      return;
    }

    // Apply Prompts
    const promptsArray = loadedPresetData.prompts as Prompt[];
    promptsArray.forEach(p => { // Ensure required fields have defaults if loading older presets
      if (p.isAutoFlowing === undefined) p.isAutoFlowing = false;
      if (p.activatedFromZero === undefined) p.activatedFromZero = false;
      if (p.backgroundDisplayWeight === undefined) p.backgroundDisplayWeight = p.weight;
    });
    const newPromptsMap = new Map(promptsArray.map(p => [p.promptId, p]));

    // Iterate over newPromptsMap to ensure backgroundDisplayWeight is set if somehow missed
    // (though the loop above should cover it for presets)
    for (const p of newPromptsMap.values()) {
      if (p.backgroundDisplayWeight === undefined) {
        p.backgroundDisplayWeight = p.weight;
      }
    }

    this.setPrompts(newPromptsMap, true);

    // Apply Config
    // Ensure all keys from INITIAL_CONFIG are present, then override with loadedPresetData.config
    this.config = { ...PromptDjMidi.INITIAL_CONFIG, ...loadedPresetData.config };

    // Apply Auto States
    this.autoDensity = loadedPresetData.autoStates.autoDensity;
    this.autoBrightness = loadedPresetData.autoStates.autoBrightness;
    this.autoBpm = loadedPresetData.autoStates.autoBpm;
    this.autoTemperature = loadedPresetData.autoStates.autoTemperature !== undefined ? loadedPresetData.autoStates.autoTemperature : PromptDjMidi.INITIAL_AUTO_STATES.autoTemperature;
    this.autoTopK = loadedPresetData.autoStates.autoTopK !== undefined ? loadedPresetData.autoStates.autoTopK : PromptDjMidi.INITIAL_AUTO_STATES.autoTopK;
    this.autoGuidance = loadedPresetData.autoStates.autoGuidance !== undefined ? loadedPresetData.autoStates.autoGuidance : PromptDjMidi.INITIAL_AUTO_STATES.autoGuidance;


    // Apply Last Defined States
    this.lastDefinedDensity = loadedPresetData.lastDefinedStates.lastDefinedDensity;
    this.lastDefinedBrightness = loadedPresetData.lastDefinedStates.lastDefinedBrightness;
    this.lastDefinedBpm = loadedPresetData.lastDefinedStates.lastDefinedBpm;
    this.lastDefinedTemperature = loadedPresetData.lastDefinedStates.lastDefinedTemperature !== undefined ? loadedPresetData.lastDefinedStates.lastDefinedTemperature : PromptDjMidi.INITIAL_LAST_DEFINED_STATES.lastDefinedTemperature;
    this.lastDefinedTopK = loadedPresetData.lastDefinedStates.lastDefinedTopK !== undefined ? loadedPresetData.lastDefinedStates.lastDefinedTopK : PromptDjMidi.INITIAL_LAST_DEFINED_STATES.lastDefinedTopK;
    this.lastDefinedGuidance = loadedPresetData.lastDefinedStates.lastDefinedGuidance !== undefined ? loadedPresetData.lastDefinedStates.lastDefinedGuidance : PromptDjMidi.INITIAL_LAST_DEFINED_STATES.lastDefinedGuidance;

    // Update Application & UI
    this.requestUpdate(); // Request LitElement to re-render with all new state.
    this._sendPlaybackParametersToSession(); // Send new config to backend.
    this.calculateKnobAverageExtremeness(); // Update UI related to knob extremeness.
    // calculatePromptWeightedAverage is called by setPrompts

    // Apply auto states to config and manage flow after all states are loaded
    this._applyLoadedAutoStatesToConfigAndFlow(
      loadedPresetData.autoStates,
      loadedPresetData.isSeedFlowing,
      loadedPresetData.flowFrequency, // Pass flowFrequency
      loadedPresetData.flowAmplitude // Pass flowAmplitude
    );

    console.log(`Preset '${this.selectedPreset}' loaded successfully from prompt_presets_v2.`);
  }

  private _applyLoadedAutoStatesToConfigAndFlow(
    loadedAutoStates: typeof PromptDjMidi.INITIAL_AUTO_STATES & { isSeedFlowing?: boolean },
    loadedIsSeedFlowing: boolean,
    loadedFlowFrequency: number, // Add loadedFlowFrequency parameter
    loadedFlowAmplitude: number // Add loadedFlowAmplitude parameter
  ) {
    // Apply auto states for knobs
    const knobKeys = Object.keys(PromptDjMidi.KNOB_CONFIGS) as Array<keyof typeof PromptDjMidi.KNOB_CONFIGS>;
    let newConfig = { ...this.config };

    for (const knobId of knobKeys) {
      const config = PromptDjMidi.KNOB_CONFIGS[knobId];
      const autoProperty = config.autoProperty as keyof (typeof PromptDjMidi.INITIAL_AUTO_STATES);
      const defaultValue = config.defaultValue;

      if (loadedAutoStates[autoProperty]) {
        // If auto is ON in the loaded preset, set the config value to its initial auto default
        newConfig = { ...newConfig, [knobId]: defaultValue };
      }
      // If auto is OFF, the value from loadedPresetData.config (already applied) should be used.
    }

    // Handle BPM separately as its auto default is null
    if (loadedAutoStates.autoBpm) {
      newConfig = { ...newConfig, bpm: null };
    }

    // Update the component's config state
    this.config = newConfig;

    // Handle isSeedFlowing
    this.isSeedFlowing = loadedIsSeedFlowing;

    // Apply flowFrequency and flowAmplitude
    this.flowFrequency = loadedFlowFrequency;
    this.flowAmplitude = loadedFlowAmplitude;

    // Start/stop global flow interval based on the combined flow state
    if (this.isAnyFlowActive) {
      this.startGlobalFlowInterval();
    } else {
      this.stopGlobalFlowInterval();
    }

    this.requestUpdate(); // Ensure UI reflects the changes
  }

  private handleDeletePresetClick() {
    if (!this.selectedPreset) {
      console.warn("No preset selected to delete.");
      return;
    }

    if (typeof localStorage === 'undefined') {
      console.warn('localStorage is not available. Cannot delete preset from prompt_presets_v2.');
      return;
    }

    let allPresets: { [key: string]: string } = {};
    try {
      const storedPresetsString = localStorage.getItem('prompt_presets_v2');
      if (!storedPresetsString) {
        console.error("No presets found in localStorage (prompt_presets_v2) to delete from.");
        // Might happen if deleted by another tab/window or manually
        this.loadAvailablePresets(); // Refresh list in case it's out of sync
        this.selectedPreset = "";
        return;
      }
      allPresets = JSON.parse(storedPresetsString);
    } catch (error) {
      console.error("Error accessing or parsing 'prompt_presets_v2' from localStorage for deletion.", error);
      return;
    }

    if (!allPresets.hasOwnProperty(this.selectedPreset)) {
      console.warn(`Preset '${this.selectedPreset}' not found in stored presets (prompt_presets_v2). Cannot delete.`);
      // It might have been deleted by another tab/window. Refresh list.
      this.loadAvailablePresets();
      this.selectedPreset = "";
      return;
    }

    delete allPresets[this.selectedPreset];

    try {
      localStorage.setItem('prompt_presets_v2', JSON.stringify(allPresets));
      console.log(`Preset '${this.selectedPreset}' deleted successfully from prompt_presets_v2.`);
      this.loadAvailablePresets(); // Refresh the dropdown
      this.selectedPreset = "";    // Reset dropdown to default
    } catch (saveError) {
      console.error(`Error saving updated presets to localStorage (prompt_presets_v2) after deletion.`, saveError);
    }
  }
 
   private handleApiKeyInputChange(event: Event) {
     const inputElement = event.target as HTMLInputElement;
     this.geminiApiKey = inputElement.value;
     // When the input changes, apiKeySavedSuccessfully should reflect that the current value might not be saved.
     // However, checkApiKeyStatus() is called at the end of saveApiKeyToLocalStorage,
     // so the debounced call will eventually update this.
     // For immediate feedback that the key is "dirty", we can set it here.
     // But the current UI logic for "Unsaved Key" depends on geminiApiKey being truthy
     // and apiKeySavedSuccessfully being false, which checkApiKeyStatus will handle.
   }

  private async handlePasteApiKeyClick() {
    if (!navigator.clipboard || !navigator.clipboard.readText) {
      console.warn('Clipboard API not available or readText not supported.');
      // Optionally, update a state to inform the user via UI
      // this.clipboardError = 'Clipboard API not available.';
      return;
    }

    try {
      const text = await navigator.clipboard.readText();
      if (text && text.trim().length > 0) {
        this.geminiApiKey = text.trim();
        await this.requestUpdate(); // Ensure the input field updates
        console.log('API Key pasted from clipboard.');
        await this.saveApiKeyToLocalStorage(); // Direct save
      } else {
        console.warn('Clipboard is empty or contains only whitespace.');
        // Optionally, update a state to inform the user
        // this.clipboardError = 'Clipboard is empty.';
      }
    } catch (err) {
      console.error('Failed to read from clipboard:', err);
      // Optionally, update a state to inform the user
      // this.clipboardError = 'Failed to paste from clipboard. Permission might be denied.';
    }
  }

  private async handleSaveApiKeyClick() {
    if (!this.geminiApiKey) {
      this.setTransientApiKeyStatus("No API Key to save");
      return;
    }

    if (!this.isValidApiKeyFormat(this.geminiApiKey)) {
      this.setTransientApiKeyStatus("Invalid API Key format. Cannot save.");
      this.apiKeyInvalid = true;
      this.apiKeySavedSuccessfully = false;
      this.requestUpdate();
      return;
    }

    await this.saveApiKeyToLocalStorage();
    this.requestUpdate();
  }

  private async handleClearApiKeyClick() {
    this.geminiApiKey = null;
    await this.saveApiKeyToLocalStorage();
    this.requestUpdate();
  }

  private handleManageApiKeyClick() {
    this.showApiKeyControls = true;
    this.requestUpdate();
  }
 
   private getApiKey() {
     window.open('https://aistudio.google.com/apikey', '_blank');
   }
    private resetAll() {
      this.config = { ...PromptDjMidi.INITIAL_CONFIG };
 
      this.autoDensity = PromptDjMidi.INITIAL_AUTO_STATES.autoDensity;
      this.autoBrightness = PromptDjMidi.INITIAL_AUTO_STATES.autoBrightness;
      this.autoBpm = PromptDjMidi.INITIAL_AUTO_STATES.autoBpm;
      // Also reset other auto states for knobs
      this.autoTemperature = PromptDjMidi.INITIAL_AUTO_STATES.autoTemperature;
      this.autoTopK = PromptDjMidi.INITIAL_AUTO_STATES.autoTopK;
      this.autoGuidance = PromptDjMidi.INITIAL_AUTO_STATES.autoGuidance;
 
      this.lastDefinedDensity = PromptDjMidi.INITIAL_LAST_DEFINED_STATES.lastDefinedDensity;
      this.lastDefinedBrightness = PromptDjMidi.INITIAL_LAST_DEFINED_STATES.lastDefinedBrightness;
      this.lastDefinedBpm = PromptDjMidi.INITIAL_LAST_DEFINED_STATES.lastDefinedBpm;
      this.lastDefinedTemperature = PromptDjMidi.INITIAL_LAST_DEFINED_STATES.lastDefinedTemperature;
      this.lastDefinedTopK = PromptDjMidi.INITIAL_LAST_DEFINED_STATES.lastDefinedTopK;
      this.lastDefinedGuidance = PromptDjMidi.INITIAL_LAST_DEFINED_STATES.lastDefinedGuidance;
 
      // Reset prompts: all weights to 0, keep text/color/cc, reset autoFlow
      const newPrompts = new Map<string, Prompt>();
      const defaultPrompts = PromptDjMidi.buildDefaultPrompts(); // Gets initial structure
      for (const [promptId, defaultPrompt] of defaultPrompts.entries()) {
        newPrompts.set(promptId, {
          ...defaultPrompt,
          weight: 0,
          backgroundDisplayWeight: 0, // Initialize for reset
          isAutoFlowing: false, // Ensure auto-flow is also reset
        });
      }
      this.setPrompts(newPrompts, true);
 
      this.requestUpdate();
 
      this._sendPlaybackParametersToSession(); // This should use the reset config values
      this.calculatePromptWeightedAverage(); // Though setPrompts calls it, an explicit call ensures it uses the zeroed weights.
      this.calculateKnobAverageExtremeness(); // Call after config and auto states are reset
    }
 
    private _sendPlaybackParametersToSession() {
      if (this.session) {
        const configToSend: {
            density?: number;
            brightness?: number;
            bpm?: number;
            muteBass?: boolean;
            muteDrums?: boolean;
            onlyBassAndDrums?: boolean;
            scale?: Scale;
            temperature?: number;
            topK?: number;
            guidance?: number;
            seed?: number;
        } = {
          density: this.config.density,
          brightness: this.config.brightness,
          muteBass: this.config.muteBass,
          muteDrums: this.config.muteDrums,
          onlyBassAndDrums: this.config.onlyBassAndDrums,
          temperature: this.config.temperature,
          guidance: this.config.guidance,
        };

        if (this.config.bpm !== null) {
          configToSend.bpm = this.config.bpm;
        }

        if (this.config.scale !== 'SCALE_UNSPECIFIED') {
          configToSend.scale = this.config.scale as Scale;
        }

        if (this.config.seed !== null) {
          configToSend.seed = this.config.seed;
        }

        this.session.setMusicGenerationConfig({
          musicGenerationConfig: configToSend,
        });
      }
    }

  private getFreqDisplayParts(ms: number): { displayValue: number, unit: string, hz: number } {
    if (ms <= 0) return { displayValue: 0, unit: 'Hz', hz: 0 }; // Should be handled by MIN_FREQ_VALUE
    const hz = 1000 / ms;
    let displayValue: number;
    let unit: string;

    if (hz >= 0.1) { // Covers >= 1.0 Hz and 0.1 Hz - 0.9 Hz
      displayValue = hz; // Raw Hz value for display calculation
      unit = 'Hz';
    } else if (hz >= 0.01) { // 0.01 Hz to 0.099 Hz range
      displayValue = hz * 100;
      unit = 'cHz';
    } else if (hz >= 0.001) { // 0.001 Hz to 0.0099 Hz range
      displayValue = hz * 1000;
      unit = 'mHz';
    } else { // Below 0.001 Hz
      displayValue = hz * 1000000;
      unit = 'µHz';
    }
    return { displayValue, unit, hz };
  }

  private formatFlowFrequency(hzValue: number): string {
    if (hzValue === undefined || hzValue === null) return "N/A"; // Basic guard
    if (hzValue >= 1.0) {
      return hzValue.toFixed(1) + " Hz";
    } else {
      return hzValue.toFixed(2) + " Hz";
    }
  }
 
    private handleToggleClick(event: Event) {
      const target = event.currentTarget as HTMLElement;
      const id = target.id as 'muteBass' | 'muteDrums' | 'onlyBassAndDrums';
 
      if (id === 'muteBass' || id === 'muteDrums' || id === 'onlyBassAndDrums') {
        this.config = { ...this.config, [id]: !this.config[id] };
        this.requestUpdate();
        this._sendPlaybackParametersToSession(); 
      }
    }
 
    private handleAutoToggleClick(event: Event) {
      const target = event.currentTarget as HTMLElement;
      const id = target.id as 'auto-density' | 'auto-brightness' | 'auto-bpm' | 'auto-temperature' | 'auto-topK' | 'auto-guidance';
      let newDensity = this.config.density;
      let newBrightness = this.config.brightness;
      let newBpm = this.config.bpm;
      let newTemperature = this.config.temperature;
      let newTopK = this.config.topK;
      let newGuidance = this.config.guidance;
 
      switch (id) {
        case 'auto-density':
          this.autoDensity = !this.autoDensity;
          if (!this.autoDensity) { 
            newDensity = this.lastDefinedDensity;
          } else { 
            newDensity = 0.5; 
          }
          if (this.config.density !== newDensity) {
            this.config = { ...this.config, density: newDensity };
          }
          break;
        case 'auto-brightness':
          this.autoBrightness = !this.autoBrightness;
          if (!this.autoBrightness) { 
            newBrightness = this.lastDefinedBrightness;
          } else { 
            newBrightness = 0.5; 
          }
          if (this.config.brightness !== newBrightness) {
            this.config = { ...this.config, brightness: newBrightness };
          }
          break;
        case 'auto-bpm':
          this.autoBpm = !this.autoBpm;
          if (!this.autoBpm) { 
            newBpm = this.lastDefinedBpm;
          } else { 
            newBpm = null;
          }
          if (this.config.bpm !== newBpm) {
            this.config = { ...this.config, bpm: newBpm };
          }
          break;
        case 'auto-temperature':
          this.autoTemperature = !this.autoTemperature;
          if (this.autoTemperature) {
            newTemperature = 1.1; 
          } else {
            newTemperature = this.lastDefinedTemperature;
          }
          if (this.config.temperature !== newTemperature) {
            this.config = { ...this.config, temperature: newTemperature };
          }
          break;
        case 'auto-topK':
          this.autoTopK = !this.autoTopK;
          if (this.autoTopK) {
            newTopK = 40; 
          } else {
            newTopK = this.lastDefinedTopK;
          }
          if (this.config.topK !== newTopK) {
            this.config = { ...this.config, topK: newTopK };
          }
          break;
        case 'auto-guidance':
          this.autoGuidance = !this.autoGuidance;
          if (this.autoGuidance) {
            newGuidance = 4.0; 
          } else {
            newGuidance = this.lastDefinedGuidance;
          }
          if (this.config.guidance !== newGuidance) {
            this.config = { ...this.config, guidance: newGuidance };
          }
          break;
      }
      this.requestUpdate();
      this._sendPlaybackParametersToSession();
      this.calculateKnobAverageExtremeness();
    }
 
    private handleInputChange(event: Event) {
     const target = event.target as HTMLInputElement | HTMLSelectElement | WeightKnob;
     const id = target.id;
 
     // The specific check for id === 'seed' and this.isSeedFlowing is no longer needed
     // as the input element with id 'seed' is removed.
     // The part that handled parsing of the seed input value from a number input
     // will also no longer be triggered for 'seed'.
 
     if (target instanceof HTMLInputElement && target.type === 'checkbox') {
       const isChecked = target.checked;
       if (id === 'auto-density') {
         this.autoDensity = isChecked;
       } else if (id === 'auto-brightness') {
         this.autoBrightness = isChecked;
       } else if (id === 'auto-bpm') {
         this.autoBpm = isChecked;
       } else {
         this.config = { ...this.config, [id]: isChecked };
       }
     } else if (target.tagName === 'WEIGHT-KNOB') {
        const knob = target as WeightKnob;
        const knobValue = knob.value; 
        if (id === 'density') {
            this.lastDefinedDensity = knobValue / 2; 
            this.autoDensity = false;
            this.config = { ...this.config, density: this.lastDefinedDensity };
        } else if (id === 'brightness') {
            this.lastDefinedBrightness = knobValue / 2; 
            this.autoBrightness = false;
            this.config = { ...this.config, brightness: this.lastDefinedBrightness };
        } else if (id === 'bpm') {
            const minBpm = 60;
            const maxBpm = 180;
            const newBpm = Math.round((knobValue / 2) * (maxBpm - minBpm) + minBpm);
            this.lastDefinedBpm = newBpm;
            this.autoBpm = false;
            this.config = { ...this.config, bpm: newBpm };
        } else if (id === 'temperature') {
            const minTemp = 0;
            const maxTemp = 3;
            const newTemp = parseFloat(((knobValue / 2) * (maxTemp - minTemp) + minTemp).toFixed(1)); 
            this.lastDefinedTemperature = newTemp; 
            this.autoTemperature = false; 
            this.config = { ...this.config, temperature: newTemp };
        } else if (id === 'topK') {
            const minTopK = 1;
            const maxTopK = 100;
            const newTopK = Math.round((knobValue / 2) * (maxTopK - minTopK) + minTopK);
            this.lastDefinedTopK = newTopK; 
            this.autoTopK = false; 
            this.config = { ...this.config, topK: newTopK };
        } else if (id === 'guidance') {
            const minGuidance = 0;
            const maxGuidance = 6;
            const newGuidance = parseFloat(((knobValue / 2) * (maxGuidance - minGuidance) + minGuidance).toFixed(1)); 
            this.lastDefinedGuidance = newGuidance; 
            this.autoGuidance = false; 
            this.config = { ...this.config, guidance: newGuidance };
        }
        this._sendPlaybackParametersToSession(); 
     } else if (target instanceof HTMLInputElement && target.type === 'number') {
        // This block will no longer be hit for id === 'seed' as that input is gone.
        // It remains for any other numeric inputs.
        const value = (target as HTMLInputElement).value;
        this.config = { ...this.config, [id]: value === '' ? null : parseFloat(value) };
        this._sendPlaybackParametersToSession(); 
     } else if (event instanceof CustomEvent && event.detail !== undefined) { 
        const value = event.detail;
        this.config = { ...this.config, [id]: value };
        this._sendPlaybackParametersToSession(); 
     } else { 
        const value = (target as HTMLSelectElement).value;
        this.config = { ...this.config, [id]: value };
     }
     this.requestUpdate();
     this.calculateKnobAverageExtremeness();
   }
 
   
    override render() {
       const bg = styleMap({
         backgroundImage: this.makeBackground(),
       });
 
     const advancedClasses = classMap({
       'advanced-settings-panel': true,
     });
 
     const scaleMap = new Map<string, { value: string, color: string }>([
       ['Auto', { value: 'SCALE_UNSPECIFIED', color: '#888888' }],
       ['C Major / A Minor', { value: 'C_MAJOR_A_MINOR', color: 'hsl(0, 100%, 35%)' }],
       ['C# Major / A# Minor', { value: 'D_FLAT_MAJOR_B_FLAT_MINOR', color: 'hsl(30, 100%, 35%)' }],
       ['D Major / B Minor', { value: 'D_MAJOR_B_MINOR', color: 'hsl(60, 100%, 35%)' }],
       ['D# Major / C Minor', { value: 'E_FLAT_MAJOR_C_MINOR', color: 'hsl(90, 100%, 35%)' }],
       ['E Major / C# Minor', { value: 'E_MAJOR_D_FLAT_MINOR', color: 'hsl(120, 100%, 35%)' }],
       ['F Major / D Minor', { value: 'F_MAJOR_D_MINOR', color: 'hsl(150, 100%, 35%)' }],
       ['F# Major / D# Minor', { value: 'G_FLAT_MAJOR_E_FLAT_MINOR', color: 'hsl(180, 100%, 35%)' }],
       ['G Major / E Minor', { value: 'G_MAJOR_E_MINOR', color: 'hsl(210, 100%, 35%)' }],
       ['G# Major / F Minor', { value: 'A_FLAT_MAJOR_F_MINOR', color: 'hsl(240, 100%, 35%)' }],
       ['A Major / F# Minor', { value: 'A_MAJOR_G_FLAT_MINOR', color: 'hsl(270, 100%, 35%)' }],
       ['A# Major / G Minor', { value: 'B_FLAT_MAJOR_G_MINOR', color: 'hsl(300, 100%, 35%)' }],
       ['B Major / G# Minor', { value: 'B_MAJOR_A_FLAT_MINOR', color: 'hsl(330, 100%, 35%)' }],
     ]);
 
     const cfg = this.config;
 
     const djStyleSelectorOptions = Array.from(scaleMap, ([label, { value, color }]) => ({ label, value, color } as DJStyleSelectorOption));
 
      return html`
        <div id="background" style=${bg}></div>
        <div id="buttons">
          <dsp-overload-indicator
            .currentPromptAverage=${this.promptWeightedAverage}
            .currentKnobAverageExtremeness=${this.knobAverageExtremeness}
          ></dsp-overload-indicator>
          <!-- MIDI Controls -->
          <button
            @click=${this.toggleShowMidi}
            class=${this.showMidi ? 'active' : ''}
            >MIDI</button>
          <button
            @click=${this.togglePresetControlsVisibility}
            class=${this.showPresetControls ? 'active' : ''}
            >Presets</button>
          ${this.showMidi ? html`
            <select
              @change=${this.handleMidiInputChange}
              .value=${this.activeMidiInputId || ''}>
              ${this.midiInputIds.length > 0
            ? this.midiInputIds.map(
              (id) =>
                html`<option value=${id}>
                        ${this.midiDispatcher.getDeviceName(id)}
                      </option>`,
            )
            : html`<option value="">No devices found</option>`}
            </select>
          ` : ''}

          <!-- Flow Button -->
          <button @click=${this.toggleSeedFlow} class=${this.isSeedFlowing ? 'active' : ''}>Flow</button>

          <!-- Conditional Flow Parameters Group -->
          ${(this.isSeedFlowing || this.isAnyFlowActive) ? html`
            <div class="flow-parameters-group">
              ${this.isSeedFlowing ? html`
                <button
                  id="flowUpButton"
                  class="flow-direction-button ${this.flowDirectionUp ? 'active' : ''}"
                  @click=${() => this.toggleFlowDirection('up')}>Up</button>
                <button
                  id="flowDownButton"
                  class="flow-direction-button ${this.flowDirectionDown ? 'active' : ''}"
                  @click=${() => this.toggleFlowDirection('down')}>Down</button>
                <label for="seedDisplay">Seed:</label>
                <span id="seedDisplay" class="seed-display-value">
                  ${this.isSeedFlowing ? (this.config.seed ?? 'Generating...') : (this.config.seed === null ? 'Auto' : this.config.seed)}
                </span>
              ` : ''}
              ${this.isAnyFlowActive ? html`
                <label>Freq: ${this.formatFlowFrequency(this.flowFrequency)}</label>
                <button
                  @pointerdown=${() => this.handleFreqButtonPress(false)}
                  @pointerup=${this.handleFreqButtonRelease}
                  @pointerleave=${this.handleFreqButtonRelease}
                  class="flow-control-button">-</button>
                <button
                  @pointerdown=${() => this.handleFreqButtonPress(true)}
                  @pointerup=${this.handleFreqButtonRelease}
                  @pointerleave=${this.handleFreqButtonRelease}
                  class="flow-control-button">+</button>
                <label for="flowAmplitude" style="margin-left: 5px;">Amp: ${this.flowAmplitude} X</label>
                <button
                  @pointerdown=${() => this.handleAmpButtonPress(false)}
                  @pointerup=${this.handleAmpButtonRelease}
                  @pointerleave=${this.handleAmpButtonRelease}
                  class="flow-control-button">-</button>
                <button
                  @pointerdown=${() => this.handleAmpButtonPress(true)}
                  @pointerup=${this.handleAmpButtonRelease}
                  @pointerleave=${this.handleAmpButtonRelease}
                  class="flow-control-button">+</button>
              ` : ''}
            </div>
          ` : ''}

          <!-- API Key Controls -->
          ${this.showApiKeyControls ? html`
            ${this.geminiApiKey ? html`
              <button @click=${this.handleClearApiKeyClick}>Clear API Key</button>
            ` : html`
              <button @click=${this.getApiKey}>Get API Key</button>
            `}
            <div class="api-controls">
              <input
                type="text"
                placeholder="Gemini API Key"
                .value=${this.geminiApiKey || ''}
                @input=${this.handleApiKeyInputChange}
                @keydown=${(e: KeyboardEvent) => {
                  if (e.key === 'Enter') {
                    this.handleSaveApiKeyClick();
                  }
                }}
              />
              <button @click=${this.handlePasteApiKeyClick}>Paste API key</button>
              <button @click=${this.handleSaveApiKeyClick}>Save API Key</button>
            </div>
          ` : !this.apiKeyInvalid && this.apiKeySavedSuccessfully ? html`
            <button @click=${this.handleManageApiKeyClick}>API</button>
          ` : ''}
          <div class="api-status-messages">
            ${this.transientApiKeyStatusMessage ? html`
              <span style="color: lightblue; margin-left: 10px;">${this.transientApiKeyStatusMessage}</span>
            ` : this.apiKeyInvalid ? html`
              <span style="color: red; margin-left: 10px;">
                ${typeof localStorage === 'undefined'
                  ? "localStorage not available. API Key cannot be saved."
                  : this.connectionError && (!this.geminiApiKey || !this.isValidApiKeyFormat(this.geminiApiKey) || !this.apiKeySavedSuccessfully)
                    ? "API Key is invalid or authentication failed."
                    : "API Key is invalid, or format is incorrect, or saving failed."}
              </span>
            ` : !this.geminiApiKey && !this.apiKeySavedSuccessfully ? html`
              <span style="color: yellow; margin-left: 10px;">No API Key provided.</span>
            ` : this.geminiApiKey && !this.apiKeySavedSuccessfully ? html`
              <span style="color: orange; margin-left: 10px;">API Key entered. Save or start playback to use.</span>
            ` : ''}
          </div>

          <!-- Preset Controls -->
          ${this.showPresetControls ? html`
          <div class="preset-controls">
            <input
              type="text"
              id="presetNameInput"
              .value=${this.presetNameToSave}
              @input=${this.handlePresetNameInputChange}
              @keydown=${(e: KeyboardEvent) => {
                if (e.key === 'Enter') {
                  this.handleSavePresetClick();
                }
              }}
              placeholder="Preset Name"
            />
            <button id="savePresetButton" @click=${this.handleSavePresetClick}>Save Preset</button>
            <select
              id="presetSelector"
              .value=${this.selectedPreset}
              @change=${this.handlePresetSelectedChange}
            >
              <option value="">Load Preset</option>
              ${this.availablePresets.map(name => html`<option value=${name}>${name}</option>`)}
            </select>
            <button
              id="deletePresetButton"
              @click=${this.handleDeletePresetClick}
              .disabled=${!this.selectedPreset || this.availablePresets.length === 0}
            >
              Delete Preset
            </button>
          </div>
          ` : ''}
        </div>
        <div id="main-content-area">
${this.renderPrompts()}
        </div>
<div class=${advancedClasses}>
          <play-pause-button
            .playbackState=${this.playbackState}
            @play-pause-click=${this.handleMainAudioButton}
          ></play-pause-button>
          <record-button
            .isRecording=${this.isRecordingActive}
            @record-click=${this.handleRecordClick}
          ></record-button>
          <div class="setting">
            <label for="density">Density: <span class="label-value">${(this.config.density ?? 0.5).toFixed(2)}</span></label>
            <weight-knob
              id="density"
              .value=${this.autoDensity ? 1 : cfg.density * 2}
              @input=${this.handleInputChange}
            ></weight-knob>
            <div
              id="auto-density"
              class="option-button ${this.autoDensity ? 'selected' : ''}"
              @click=${this.handleAutoToggleClick}
            >
              Auto
            </div>
          </div>
          <div class="setting">
            <label for="brightness">Brightness: <span class="label-value">${(this.config.brightness ?? 0.5).toFixed(2)}</span></label>
            <weight-knob
              id="brightness"
              .value=${this.autoBrightness ? 1 : cfg.brightness * 2}
              @input=${this.handleInputChange}
            ></weight-knob>
            <div
              id="auto-brightness"
              class="option-button ${this.autoBrightness ? 'selected' : ''}"
              @click=${this.handleAutoToggleClick}
            >
              Auto
            </div>
          </div>
          <div class="setting">
            <label for="bpm">BPM: <span class="label-value">${this.autoBpm ? 'AUTO' : (this.config.bpm ?? 120).toFixed(0)}</span></label>
            <weight-knob
              id="bpm"
              .value=${this.autoBpm ? 1 : ((cfg.bpm ?? 120) - 60) / (180 - 60) * 2}
              @input=${this.handleInputChange}
            ></weight-knob>
            <div
              id="auto-bpm"
              class="option-button ${this.autoBpm ? 'selected' : ''}"
              @click=${this.handleAutoToggleClick}
            >
              Auto
            </div>
          </div>
          <div class="setting">
            <label for="scale">Scale</label>
            <dj-style-selector
              id="scale"
              .options=${djStyleSelectorOptions}
              .value=${cfg.scale}
              @change=${this.handleInputChange}
            ></dj-style-selector>
          </div>
          <div class="setting">
            <label for="temperature">Temperature: <span class="label-value">${(this.config.temperature ?? 1.1).toFixed(1)}</span></label>
            <weight-knob
              id="temperature"
              .value=${this.autoTemperature ? (1.1 - 0) / (3 - 0) * 2 : ( (cfg.temperature ?? 1.1) - 0) / (3 - 0) * 2 }
              .displayValue=${(this.config.temperature ?? 1.1).toFixed(1)}
              @input=${this.handleInputChange}
            ></weight-knob>
            <div
              id="auto-temperature"
              class="option-button ${this.autoTemperature ? 'selected' : ''}"
              @click=${this.handleAutoToggleClick}
            >
              Auto
            </div>
          </div>
          <div class="setting">
            <label for="topK">Top K: <span class="label-value">${(this.config.topK ?? 40).toFixed(0)}</span></label>
            <weight-knob
              id="topK"
              .value=${this.autoTopK ? (40 - 1) / (100 - 1) * 2 : ( (cfg.topK ?? 40) - 1) / (100 - 1) * 2 }
              .displayValue=${(this.config.topK ?? 40).toFixed(0)}
              @input=${this.handleInputChange}
            ></weight-knob>
            <div
              id="auto-topK"
              class="option-button ${this.autoTopK ? 'selected' : ''}"
              @click=${this.handleAutoToggleClick}
            >
              Auto
            </div>
          </div>
          <div class="setting">
            <label for="guidance">Guidance: <span class="label-value">${(this.config.guidance ?? 4.0).toFixed(1)}</span></label>
            <weight-knob
              id="guidance"
              .value=${this.autoGuidance ? (4.0 - 0) / (6 - 0) * 2 : ( (cfg.guidance ?? 4.0) - 0) / (6 - 0) * 2 }
              .displayValue=${(this.config.guidance ?? 4.0).toFixed(1)}
              @input=${this.handleInputChange}
            ></weight-knob>
            <div
              id="auto-guidance"
              class="option-button ${this.autoGuidance ? 'selected' : ''}"
              @click=${this.handleAutoToggleClick}
            >
              Auto
            </div>
          </div>
          <h4 class="solo-group-header">Solo</h4>
          <div class="solo-button-group">
            <div class="setting">
              <div
                id="muteBass"
              class="option-button ${this.config.muteBass ? 'selected' : ''}"
              @click=${this.handleToggleClick}
            >
              Mute Bass
            </div>
            </div>
            <div class="setting">
              <div
                id="muteDrums"
              class="option-button ${this.config.muteDrums ? 'selected' : ''}"
              @click=${this.handleToggleClick}
            >
              Mute Drums
            </div>
            </div>
            <div class="setting">
              <div
                id="onlyBassAndDrums"
                class="option-button ${this.config.onlyBassAndDrums ? 'selected' : ''}"
                @click=${this.handleToggleClick}
              >
                Only Bass & Drums
              </div>
            </div>
          </div>
          <div class="setting">
            <div
              id="reset-button"
              class="option-button"
              @click=${this.resetAll}
            >
              Reset all
            </div>
          </div>
        </div>
      `;
    }
 
    private renderPrompts() {
   return html`<div id="grid">
     ${[...this.prompts.values()].map((prompt) => {
       return html`<prompt-controller
         promptId=${prompt.promptId}
         filtered=${this.filteredPrompts.has(prompt.text)}
         cc=${prompt.cc}
         text=${prompt.text}
         weight=${prompt.weight}
         color=${prompt.color}
         .midiDispatcher=${this.midiDispatcher}
         .showCC=${this.showMidi}
         audioLevel=${this.audioLevel}
         .isAutoFlowing=${prompt.isAutoFlowing}
         @prompt-changed=${this.handlePromptChanged}
         @prompt-autoflow-toggled=${this.handlePromptAutoFlowToggled}>
       </prompt-controller>`;
     })}
   </div>`;
 }
 
    static getInitialPrompts(): Map<string, Prompt> {
      if (typeof localStorage === 'undefined') {
        console.warn('localStorage is not available. Cannot load prompts. Using default prompts.');
        return PromptDjMidi.buildDefaultPrompts();
      }

      let storedPromptsJson: string | null = null;
      try {
        storedPromptsJson = localStorage.getItem('prompts');
      } catch (e) {
        console.error('Error accessing localStorage to retrieve prompts. Falling back to default prompts.', e);
        return PromptDjMidi.buildDefaultPrompts();
      }

      if (storedPromptsJson) {
        try {
          const promptsArray = JSON.parse(storedPromptsJson) as Prompt[];
          promptsArray.forEach(p => {
            if (p.isAutoFlowing === undefined) p.isAutoFlowing = false;
            if (p.backgroundDisplayWeight === undefined) p.backgroundDisplayWeight = p.weight;
            // Ensure other potentially missing properties also have defaults if necessary in the future
          });
          console.log('Successfully loaded prompts from localStorage.');
          return new Map(promptsArray.map((prompt) => [prompt.promptId, prompt]));
        } catch (e) {
          console.error('Error parsing stored prompts from localStorage. Data might be corrupted. Removing corrupted data and falling back to default prompts.', e);
          try {
            localStorage.removeItem('prompts');
            console.log('Attempted to remove corrupted prompts from localStorage.');
          } catch (removeError) {
            console.error('Failed to remove corrupted prompts from localStorage.', removeError);
          }
          return PromptDjMidi.buildDefaultPrompts();
        }
      }

      // If storedPromptsJson is null (meaning 'prompts' item doesn't exist)
      console.log('No prompts found in localStorage. Using default prompts.');
      return PromptDjMidi.buildDefaultPrompts();
    }
 
    static buildDefaultPrompts() {
      const startOn = [...DEFAULT_PROMPTS]
        .sort(() => Math.random() - 0.5)
        .slice(0, 3);
  
      const prompts = new Map<string, Prompt>();
  
      for (let i = 0; i < DEFAULT_PROMPTS.length; i++) {
        const promptId = `prompt-${i}`;
        const prompt = DEFAULT_PROMPTS[i];
        const { text, color } = prompt;
        prompts.set(promptId, {
          promptId,
          text,
          weight: startOn.includes(prompt) ? 1 : 0,
          backgroundDisplayWeight: startOn.includes(prompt) ? 1 : 0,
          cc: i,
          color,
          isAutoFlowing: false,
        });
      }
  
      return prompts;
    }
  
    static setStoredPrompts(prompts: Map<string, Prompt>) {
      if (typeof localStorage === 'undefined') {
        console.warn('localStorage is not available. Cannot save prompts.');
        return;
      }
  
      const storedPromptsJson = JSON.stringify([...prompts.values()]);
      try {
        localStorage.setItem('prompts', storedPromptsJson);
        console.log('Successfully saved prompts to localStorage.');
      } catch (e) {
        console.error('Error saving prompts to localStorage. This could be due to quota exceeded or security restrictions.', e);
      }
    }
    }
  
  
  function main(parent: HTMLElement) {
    const midiDispatcher = new MidiDispatcher();
    const initialPrompts = PromptDjMidi.getInitialPrompts();
    const pdjMidi = new PromptDjMidi(
      initialPrompts,
      midiDispatcher,
    );
    parent.appendChild(pdjMidi);
  }
  // MediaRecorder methods
  private async startRecording() {
    // Ensure audio context and output nodes are ready
    if (!this.audioContext || !this.outputNode) {
      console.error('AudioContext or outputNode not initialized. Cannot start recording.');
      // Attempt to initialize audio if it's not ready (e.g., user clicks record before play)
      // This assumes `play()` correctly sets up audioContext and outputNode.
      // Or, consider disabling record button until audio is ready.
      if (!this.audioReady) {
         await this.play(); // Try to initialize audio stack via play()
         if (!this.audioContext || !this.outputNode) {
            console.error('Failed to initialize audio stack for recording.');
            this.isRecordingActive = false;
            this.requestUpdate();
            return;
         }
      }
    }

    // Initialize MediaStreamDestinationNode if it hasn't been, or if context was recreated
    if (!this.mediaStreamDestinationNode || this.mediaStreamDestinationNode.context !== this.audioContext) {
        if (this.audioContext && this.outputNode) {
            this.mediaStreamDestinationNode = this.audioContext.createMediaStreamDestination();
            this.outputNode.connect(this.mediaStreamDestinationNode);
            console.log('Initialized MediaStreamDestinationNode for recording.');
        } else {
            console.error('Cannot initialize MediaStreamDestinationNode: AudioContext or outputNode missing.');
            this.isRecordingActive = false;
            this.requestUpdate();
            return;
        }
    }

    this.audioStream = this.mediaStreamDestinationNode.stream; // Use the stream from the destination node

    try {
      const mediaRecorderOptions = {
<<<<<<< HEAD
        mimeType: 'audio/webm;codecs=opus',
=======
        mimeType: 'audio/ogg;codecs=opus',
>>>>>>> ab9a702a
        audioBitsPerSecond: 256000
      };

      if (isOpusPolyfillActive) {
        this.mediaRecorder = new MediaRecorder(this.audioStream, mediaRecorderOptions, opusWorkerOptions);
      } else {
        this.mediaRecorder = new MediaRecorder(this.audioStream, mediaRecorderOptions);
      }

      this.audioChunks = []; // Clear previous chunks

      this.mediaRecorder.ondataavailable = (event) => {
        if (event.data.size > 0) {
          this.audioChunks.push(event.data);
        }
      };

      this.mediaRecorder.onstop = () => {
<<<<<<< HEAD
        const audioBlob = new Blob(this.audioChunks, { type: 'audio/webm' });
=======
        const audioBlob = new Blob(this.audioChunks, { type: 'audio/ogg' });
>>>>>>> ab9a702a
        const url = URL.createObjectURL(audioBlob);
        const a = document.createElement('a');
        document.body.appendChild(a);
        a.style.display = 'none';
        a.href = url;
<<<<<<< HEAD
        a.download = 'recording.webm';
=======
        a.download = 'recording.ogg';
>>>>>>> ab9a702a
        a.click();
        window.URL.revokeObjectURL(url);
        document.body.removeChild(a);

        this.audioChunks = []; // Clear chunks for next recording
        this.isRecordingActive = false;

        // DO NOT stop tracks on this.audioStream from MediaStreamAudioDestinationNode
        // this.audioStream = null; // We can nullify our reference, but the node's stream persists.

        this.requestUpdate();
      };

      this.mediaRecorder.start();
      this.isRecordingActive = true;
    } catch (err) {
      console.error('Failed to start recording with MediaStreamDestination:', err);
      this.isRecordingActive = false;
    }
    this.requestUpdate(); // Ensure UI updates with isRecordingActive
  }

  private stopRecording() {
    if (this.mediaRecorder && this.isRecordingActive) {
      this.mediaRecorder.stop();
      // isRecordingActive will be set to false in onstop
    } else {
      console.log('MediaRecorder not active or not initialized for stopping.');
      // Ensure UI consistency if called unexpectedly
      if (this.isRecordingActive) {
        this.isRecordingActive = false;
        this.requestUpdate();
      }
    }
  }

  private async handleRecordClick() {
    if (this.isRecordingActive) {
      // stopRecording is synchronous in its current implementation
      // but good practice if it might become async
      this.stopRecording();
    } else {
      await this.startRecording();
    }
    // isRecordingActive state is updated within startRecording/stopRecording's onstop
    // and because it's a @state property, Lit should handle re-rendering the record-button.
  }
  
  main(document.body);<|MERGE_RESOLUTION|>--- conflicted
+++ resolved
@@ -588,13 +588,8 @@
      this.config.seed = Math.floor(Math.random() * 1000000) + 1;
 
     // Conditional MediaRecorder polyfill assignment
-<<<<<<< HEAD
-    if (!window.MediaRecorder || !MediaRecorder.isTypeSupported('audio/webm;codecs=opus')) {
-      console.log('Opus MediaRecorder polyfill activated.');
-=======
     if (!window.MediaRecorder || !MediaRecorder.isTypeSupported('audio/ogg;codecs=opus')) {
       console.log('Opus MediaRecorder polyfill activated for OGG.'); // Updated log message
->>>>>>> ab9a702a
       (window as any).MediaRecorder = OpusMediaRecorder; // Assign to window.MediaRecorder
       isOpusPolyfillActive = true;
     }
@@ -2784,11 +2779,7 @@
 
     try {
       const mediaRecorderOptions = {
-<<<<<<< HEAD
-        mimeType: 'audio/webm;codecs=opus',
-=======
         mimeType: 'audio/ogg;codecs=opus',
->>>>>>> ab9a702a
         audioBitsPerSecond: 256000
       };
 
@@ -2807,21 +2798,13 @@
       };
 
       this.mediaRecorder.onstop = () => {
-<<<<<<< HEAD
-        const audioBlob = new Blob(this.audioChunks, { type: 'audio/webm' });
-=======
         const audioBlob = new Blob(this.audioChunks, { type: 'audio/ogg' });
->>>>>>> ab9a702a
         const url = URL.createObjectURL(audioBlob);
         const a = document.createElement('a');
         document.body.appendChild(a);
         a.style.display = 'none';
         a.href = url;
-<<<<<<< HEAD
-        a.download = 'recording.webm';
-=======
         a.download = 'recording.ogg';
->>>>>>> ab9a702a
         a.click();
         window.URL.revokeObjectURL(url);
         document.body.removeChild(a);
