--- conflicted
+++ resolved
@@ -178,7 +178,6 @@
      gap: 2.5vmin;
      margin-top: 0;
    }
-<<<<<<< HEAD
 
     @media (max-width: 767px) {
       #grid {
@@ -188,8 +187,6 @@
         margin: 0 auto; /* Center the grid */
       }
     }
-=======
->>>>>>> 2e400f08
  
    #background {
      will-change: background-image;
