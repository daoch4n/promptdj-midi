/**
 * @fileoverview Control real time music with a MIDI controller
 * @license
 * SPDX-License-Identifier: Apache-2.0
 */
import { css, html, LitElement, svg } from 'lit';
import { customElement, property, query, state } from 'lit/decorators.js';
import { styleMap } from 'lit/directives/style-map.js';
import { classMap } from 'lit/directives/class-map.js';
import { GoogleGenAI, type LiveMusicSession, type LiveMusicServerMessage, type Scale } from '@google/genai';

import { decode, decodeAudioData } from './utils/audio'
import { throttle } from './utils/throttle'
import { debounce } from './utils/debounce';
import { AudioAnalyser } from './utils/AudioAnalyser';
import { MidiDispatcher } from './utils/MidiDispatcher';

import './components/WeightKnob';
import './components/PromptController';
import type { WeightKnob } from './components/WeightKnob';
import './components/DJStyleSelector';
import type { DJStyleSelectorOption } from './components/DJStyleSelector';
import './components/PlayPauseButton';
import './components/DSPOverloadIndicator.js';

import type { Prompt, PlaybackState } from './types';


const DEFAULT_PROMPTS = [
  { color: '#9900ff', text: 'Bossa Nova' },
  { color: '#5200ff', text: 'Chillwave' },
  { color: '#ff25f6', text: 'Drum and Bass' },
  { color: '#2af6de', text: 'Post Punk' },
  { color: '#ffdd28', text: 'Shoegaze' },
  { color: '#2af6de', text: 'Funk' },
  { color: '#9900ff', text: 'Chiptune' },
  { color: '#3dffab', text: 'Lush Strings' },
  { color: '#d8ff3e', text: 'Sparkling Arpeggios' },
  { color: '#d9b2ff', text: 'Staccato Rhythms' },
  { color: '#3dffab', text: 'Punchy Kick' },
  { color: '#ffdd28', text: 'Dubstep' },
  { color: '#ff25f6', text: 'K Pop' },
  { color: '#d8ff3e', text: 'Neo Soul' },
  { color: '#5200ff', text: 'Trip Hop' },
  { color: '#d9b2ff', text: 'Thrash' },
  { color: '#FF69B4', text: 'Psychedelic Rock' },
  { color: '#FFA500', text: 'Lo-fi Hip Hop' },
  { color: '#00CED1', text: 'House' },
  { color: '#8A2BE2', text: 'Techno' },
  { color: '#20B2AA', text: 'Ambient' },
  { color: '#FFD700', text: 'Reggae' },
  { color: '#00FA9A', text: 'Jazz Fusion' },
  { color: '#8B4513', text: 'Folk' },
  { color: '#DA70D6', text: 'Ethereal Vocals' },
  { color: '#778899', text: 'Cinematic Score' },
  { color: '#1E90FF', text: 'Surf Rock' },
  { color: '#A9A9A9', text: 'Industrial' },
  { color: '#D2B48C', text: 'Acoustic Guitar' },
  { color: '#ff00cc', text: 'Synthwave' },
  { color: '#00ffff', text: 'Trance' },
  { color: '#8B4513', text: 'String Quartet' },
];

/** The grid of prompt inputs. */
@customElement('prompt-dj-midi')
class PromptDjMidi extends LitElement {
  // Inside PromptDjMidi class
  private static readonly INITIAL_CONFIG = {
    seed: null as number | null,
    bpm: null as number | null, 
    density: 0.5,
    brightness: 0.5,
    scale: 'SCALE_UNSPECIFIED',
    muteBass: false,
    muteDrums: false,
    onlyBassAndDrums: false,
    temperature: 1.1,
    topK: 40,
    guidance: 4.0
  };

  private static readonly INITIAL_AUTO_STATES = {
    autoDensity: true,
    autoBrightness: true,
    autoBpm: true,
    autoTemperature: true,
    autoTopK: true,
    autoGuidance: true,
  };

  private static readonly INITIAL_LAST_DEFINED_STATES = {
    lastDefinedDensity: 0.5,
    lastDefinedBrightness: 0.5,
    lastDefinedBpm: 120,
    lastDefinedTemperature: 1.1,
    lastDefinedTopK: 40,
    lastDefinedGuidance: 4.0,
  };

<<<<<<< HEAD
  // Constants for background light rendering (MAX_WEIGHT_BG, MAX_ALPHA_BG, LIGHT_SCALE_FACTOR) are removed as part of revert.
=======
  // Constants for background light rendering
  private static readonly MAX_WEIGHT_BG = 0.5; // Renamed to avoid conflict if MAX_WEIGHT is used elsewhere with a different meaning
  private static readonly MAX_ALPHA_BG = 0.6;  // Renamed for clarity
  private static readonly LIGHT_SCALE_FACTOR = 1.5; // Example scale factor for lights
>>>>>>> 401caa66

  private static readonly KNOB_CONFIGS = {
    density: { defaultValue: PromptDjMidi.INITIAL_CONFIG.density, min: 0, max: 1, autoProperty: 'autoDensity', lastDefinedProperty: 'lastDefinedDensity' },
    brightness: { defaultValue: PromptDjMidi.INITIAL_CONFIG.brightness, min: 0, max: 1, autoProperty: 'autoBrightness', lastDefinedProperty: 'lastDefinedBrightness' },
    temperature: { defaultValue: PromptDjMidi.INITIAL_CONFIG.temperature, min: 0, max: 3, autoProperty: 'autoTemperature', lastDefinedProperty: 'lastDefinedTemperature' },
    topK: { defaultValue: PromptDjMidi.INITIAL_CONFIG.topK, min: 1, max: 100, autoProperty: 'autoTopK', lastDefinedProperty: 'lastDefinedTopK' },
    guidance: { defaultValue: PromptDjMidi.INITIAL_CONFIG.guidance, min: 0, max: 6, autoProperty: 'autoGuidance', lastDefinedProperty: 'lastDefinedGuidance' },
  };

  static override styles = css`
    @keyframes rgb-glow {
      0% {
        box-shadow: 0 0 4px #ff0000, 0 0 8px #ff0000;
        background-color: #4d0000; /* Darker Red */
      }
      17% {
        box-shadow: 0 0 4px #ff00ff, 0 0 8px #ff00ff;
        background-color: #4d004d; /* Darker Magenta */
      }
      33% {
        box-shadow: 0 0 4px #0000ff, 0 0 8px #0000ff;
        background-color: #00004d; /* Darker Blue */
      }
      50% {
        box-shadow: 0 0 4px #00ffff, 0 0 8px #00ffff;
        background-color: #004d4d; /* Darker Cyan */
      }
      67% {
        box-shadow: 0 0 4px #00ff00, 0 0 8px #00ff00;
        background-color: #004d00; /* Darker Green */
      }
      83% {
        box-shadow: 0 0 4px #ffff00, 0 0 8px #ffff00;
        background-color: #4d4d00; /* Darker Yellow */
      }
      100% {
        box-shadow: 0 0 4px #ff0000, 0 0 8px #ff0000;
        background-color: #4d0000; /* Darker Red */
      }
    }
    :host {
      height: 100%;
      display: flex;
      flex-direction: column;
      justify-content: center;
      align-items: center;
      box-sizing: border-box;
      position: relative;
    }
    #main-content-area {
      display: flex;
      flex-direction: row;
      align-items: flex-start;
      justify-content: center;
      gap: 5vmin;
      width: 100%;
      max-width: 1600px;
      height: 100%;
      padding: 8vmin 0 2.5vmin 2.5vmin;
      padding-right: 240px; 
      box-sizing: border-box;
    }
    .advanced-settings-panel {
      font-family: 'DS-Digital', cursive;
      position: fixed;
      right: 0;
      top: 0;
      height: 100vh;
      overflow-y: auto;
      width: 240px;
      z-index: 1000;
      background-color: #202020;
      border-radius: 8px;
      box-shadow: 0 4px 12px rgba(0, 0, 0, 0.5);
      color: #fff;
      flex-shrink: 0;
      display: flex;
      flex-direction: column;
      padding: 20px;
      padding-top: 20px;
      box-sizing: border-box;
    }
    .advanced-settings-panel .setting {
      display: flex;
      flex-direction: column;
      align-items: stretch;
      margin-bottom: 15px;
      }
    .advanced-settings-panel .setting > label:first-child {
        margin-bottom: 8px;
        font-weight: bold;
        text-align: center;
        color: #fff; 
    }
    .advanced-settings-panel .setting > label .label-value {
      font-weight: normal; 
      color: #dddddd;     
      margin-left: 8px;  
    }

    .advanced-settings-panel .setting weight-knob {
      width: 100px;
      margin: 0 auto; 
    }
 
   .advanced-settings-panel .setting .auto-row,
   .advanced-settings-panel .setting .checkbox-setting {
     display: flex; align-items: center; justify-content: flex-start;
     margin-top: 8px; padding: 0 5%;
   }
    .advanced-settings-panel .setting .option-button {
      background-color: #333;
      color: #fff;
      border: 1px solid #555;
      border-radius: 4px;
      padding: 8px 12px;
      text-align: center;
      cursor: pointer;
      transition: background-color 0.2s, box-shadow 0.2s;
      font-size: 0.9em;
      margin-top: 5px; 
    }
    .advanced-settings-panel .setting .option-button:hover {
      background-color: #444;
      box-shadow: 0 0 5px -1px #007bff; 
    }
    .advanced-settings-panel .setting .option-button.selected {
      background-color: #0069d9; 
      border-color: #0056b3; 
      color: #fff;
      font-weight: bold;
    }

    .advanced-settings-panel .setting .option-button[id^="auto-"].selected {
      color: #fff; 
      font-weight: bold; 
      animation: rgb-glow 40s linear infinite; 
      border: 1px solid transparent; 
    }

    dj-style-selector#scale .option.auto-scale-selected {
      color: #fff; 
      font-weight: bold; 
      text-shadow: 0px 0px 4px rgba(0,0,0,0.7), 0px 0px 1px rgba(0,0,0,0.9); 
      border: 1px solid transparent; 
      animation: rgb-glow 40s linear infinite; 
    }

   #grid {
     width: 100%;
     height: 100%;
     display: grid;
     grid-template-columns: repeat(8, 1fr);
     gap: 2.5vmin;
     margin-top: 0;
   }

    @media (max-width: 767px) {
      #grid {
        grid-template-columns: 1fr; 
        width: 50vw; 
        height: auto; 
        margin: 0 auto; 
      }
    }
 
   #background {
     will-change: background-image;
     position: absolute;
     height: 100%;
     width: 100%;
     z-index: -1;
     background: #111;
   }
   prompt-controller {
     width: 100%;
   }
   #buttons {
     position: absolute;
     top: 0;
     left: 0;
     padding: 10px;
     display: flex;
     gap: 5px;
     align-items: center;
   }
   #buttons button {
       font: inherit;
       font-weight: 600;
       cursor: pointer;
       color: #fff;
       background: #0002;
       -webkit-font-smoothing: antialiased;
       border: 1.5px solid #fff;
       border-radius: 4px;
       user-select: none;
       padding: 3px 6px;
   }
    #buttons button.active {
        background-color: #fff;
        color: #000;
    }
    #buttons select {
       font: inherit;
       padding: 5px;
       background: #fff;
       color: #000;
       border-radius: 4px;
       border: none;
       outline: none;
       cursor: pointer;
     }
    #buttons .api-controls, #buttons .seed-controls {
        display: flex;
        gap: 5px;
        align-items: center;
    }
    #buttons .flow-parameters-group label {
        font-weight: 600;
        color: #fff !important; /* To ensure visibility over other potential styles */
    }
    #buttons input {
        font-family: 'DS-Digital', cursive;
        background: #0002;
        border: 1.5px solid #fff;
        color: #fff;
        border-radius: 4px;
        font-size: 1rem;
        padding: 3px 6px;
    }
    #buttons input[type="text"] {
        width: 18vmin; 
    }
    #buttons input[type="number"] {
        width: 18vmin;
    }
    #buttons .seed-controls input#seed { /* This will be removed or repurposed if input is gone */
        width: 10vmin;
    }
    #buttons .seed-display-value {
      font-family: 'DS-Digital', cursive;
      background: #0002;
      border: 1.5px solid #fff;
      color: #fff;
      border-radius: 4px;
      font-size: 1rem;
      padding: 3px 6px;
      margin-left: 5px; /* Match label margin */
      min-width: 8ch; /* Ensure enough space for "Generating..." */
      display: inline-block; /* Allow padding and alignment */
      text-align: center;
    }
    #buttons dsp-overload-indicator {
      /* Copied from #buttons button and adjusted */
      font-weight: 600;
      cursor: default; /* It's an indicator, not a button */
      color: #fff;
      background: #0002;
      -webkit-font-smoothing: antialiased;
      border: 1.5px solid #fff;
      border-radius: 4px;
      user-select: none;
      padding: 3px 6px;
      display: none; /* Original logic for appearing/disappearing */
      vertical-align: middle;
      height: auto;
      box-sizing: border-box;
    }
    /* Override display:none when it should be visible */
    #buttons dsp-overload-indicator.is-visible {
      display: inline-block;
    }
    #buttons .flow-parameters-group {
      display: flex;
      align-items: center;
      gap: 5px;
      /* margin-left: 5px; */ /* Retaining this commented out as per instruction */
    }
    #buttons .seed-controls button { /* General style for buttons in seed-controls */
      font: inherit;
      font-weight: 600;
      cursor: pointer;
      color: #fff;
      background: #0002;
      -webkit-font-smoothing: antialiased;
      border: 1.5px solid #fff;
      border-radius: 4px;
      user-select: none;
      padding: 3px 6px;
    }
    #buttons .seed-controls button.active { /* Active state for Flow button */
      background-color: #fff;
      color: #000;
    }
    #buttons .flow-parameters-group label[for="flowFrequency"],
    #buttons .flow-parameters-group label[for="flowAmplitude"] {
      margin-left: 5px; 
    }
    #buttons .seed-controls input#flowFrequency, /* This might be unused after changes */
    #buttons .seed-controls input#flowAmplitude {
      font-family: 'DS-Digital', cursive;
      background: #0002;
      border: 1.5px solid #fff;
      color: #fff;
      border-radius: 4px;
      font-size: 1rem;
      padding: 3px 6px;
      width: 10vmin; 
    }
    .flow-control-button, .flow-direction-button {
      font: inherit;
      font-weight: 600;
      cursor: pointer;
      color: #fff;
      background: #0002;
      -webkit-font-smoothing: antialiased;
      border: 1.5px solid #fff;
      border-radius: 4px;
      user-select: none;
      padding: 3px 6px;
      margin-left: 5px;
    }
    .flow-control-button {
      margin-left: 2px; /* Smaller margin for +/- buttons */
      padding: 1px 4px; /* Slightly smaller padding */
    }
    .flow-control-button.active, .flow-direction-button.active {
      background-color: #fff;
      color: #000;
    }

    play-pause-button {
      width: 100px;
      height: 100px;
      margin: 0 auto 15px auto; 
      display: block;
      cursor: pointer;
    }
   .solo-group-header {
     font-weight: bold;
     margin-top: 15px; 
     margin-bottom: 5px; 
     text-align: center; 
     color: #fff; 
   }
   .solo-button-group .setting {
     margin-bottom: 8px; 
   }
   #reset-button:hover {
     box-shadow: 0 0 8px #ff0000, 0 0 12px #ff0000; 
     border-color: #ff4444; 
   }
   `;
 
   private prompts: Map<string, Prompt>;
   private midiDispatcher: MidiDispatcher;
   private audioAnalyser: AudioAnalyser | null = null;
 
   @state() private playbackState: PlaybackState = 'stopped';
   @state() private audioReady = false; 
 
   private session!: LiveMusicSession; 
   private audioContext: AudioContext | null = null;
   private outputNode: GainNode | null = null;
   private nextStartTime = 0;
   private readonly bufferTime = 2; 
 
   private ai!: GoogleGenAI;
   @state() private geminiApiKey: string | null = null;
   private readonly model = 'lyria-realtime-exp';
 
 
   @property({ type: Boolean }) private showMidi = false;
   @state() private audioLevel = 0;
   @state() private midiInputIds: string[] = [];
   @state() private activeMidiInputId: string | null = null;
 
   @state()
   private filteredPrompts = new Set<string>();
 
   @state() private config = { ...PromptDjMidi.INITIAL_CONFIG };
   @state() private lastDefinedDensity = PromptDjMidi.INITIAL_LAST_DEFINED_STATES.lastDefinedDensity;
   @state() private autoDensity = PromptDjMidi.INITIAL_AUTO_STATES.autoDensity;
   @state() private lastDefinedBrightness = PromptDjMidi.INITIAL_LAST_DEFINED_STATES.lastDefinedBrightness;
   @state() private autoBrightness = PromptDjMidi.INITIAL_AUTO_STATES.autoBrightness;
   @state() private lastDefinedBpm = PromptDjMidi.INITIAL_LAST_DEFINED_STATES.lastDefinedBpm;
   @state() private autoBpm = PromptDjMidi.INITIAL_AUTO_STATES.autoBpm;
   @state() private autoTemperature = PromptDjMidi.INITIAL_AUTO_STATES.autoTemperature;
   @state() private autoTopK = PromptDjMidi.INITIAL_AUTO_STATES.autoTopK;
   @state() private autoGuidance = PromptDjMidi.INITIAL_AUTO_STATES.autoGuidance;
   @state() private showSeedInputHoverEffect = false;
   @state() private isSeedFlowing = false; 
   @state() private flowFrequency = 1000; 
   @state() private flowAmplitude = 5;    
   @state() private flowDirectionUp = true;   
   @state() private flowDirectionDown = true; 
   private globalFlowIntervalId: number | null = null;

  private static clamp01(v: number): number {
    return Math.min(Math.max(v, 0), 1);
  }

   private readonly freqStep = 50; // milliseconds
   private readonly MIN_FREQ_VALUE = 50; // milliseconds
   private readonly MAX_FREQ_VALUE = 5000; // milliseconds

   private readonly ampStep = 1;
   private readonly MIN_AMP_VALUE = 1;
   private readonly MAX_AMP_VALUE = 100;

   @state() private apiKeyInvalid = false;
   @state() private lastDefinedTemperature = PromptDjMidi.INITIAL_LAST_DEFINED_STATES.lastDefinedTemperature;
   @state() private lastDefinedTopK = PromptDjMidi.INITIAL_LAST_DEFINED_STATES.lastDefinedTopK;
   @state() private lastDefinedGuidance = PromptDjMidi.INITIAL_LAST_DEFINED_STATES.lastDefinedGuidance;

  @state() private apiKeySavedSuccessfully = false;
  @state() private promptWeightedAverage = 0;
  @state() private knobAverageExtremeness = 0;
  @state() private transientApiKeyStatusMessage: string | null = null;
  private apiKeyMessageTimeoutId: ReturnType<typeof setTimeout> | null = null;
  @state() private showApiKeyControls = true;

  // Preset UI State
  @state() private presetNameToSave: string = "";
  @state() private availablePresets: string[] = [];
  @state() private selectedPreset: string = "";
  @state() private showPresetControls: boolean = false;
 
   private audioLevelRafId: number | null = null;
   private connectionError = true;
   private readonly maxRetries = 3;
   private currentRetryAttempt = 0;

   private debouncedSaveApiKey = debounce(this.saveApiKeyToLocalStorage, 500);
 
   constructor(
     prompts: Map<string, Prompt>,
     midiDispatcher: MidiDispatcher,
   ) {
     super();
     prompts.forEach(prompt => {
       if (prompt.isAutoFlowing === undefined) {
         prompt.isAutoFlowing = false;
       }
       if (prompt.activatedFromZero === undefined) { // Added this check
         prompt.activatedFromZero = false;
       }
     });
     this.prompts = prompts;
     this.midiDispatcher = midiDispatcher;
     this.config.seed = Math.floor(Math.random() * 1000000) + 1;
     this.updateAudioLevel = this.updateAudioLevel.bind(this);
     this.toggleSeedFlow = this.toggleSeedFlow.bind(this);
     this.handleFlowFrequencyChange = this.handleFlowFrequencyChange.bind(this);
     this.handleIncreaseFreq = this.handleIncreaseFreq.bind(this);
     this.handleDecreaseFreq = this.handleDecreaseFreq.bind(this);
     this.handleFlowAmplitudeChange = this.handleFlowAmplitudeChange.bind(this);
     this.handleIncreaseAmp = this.handleIncreaseAmp.bind(this);
     this.handleDecreaseAmp = this.handleDecreaseAmp.bind(this);
     this.toggleFlowDirection = this.toggleFlowDirection.bind(this);
     this.handlePromptAutoFlowToggled = this.handlePromptAutoFlowToggled.bind(this);
     this.globalFlowTick = this.globalFlowTick.bind(this);
    this.loadAvailablePresets(); // Load available presets
 
    if (typeof localStorage !== 'undefined') {
      this.geminiApiKey = localStorage.getItem('geminiApiKey');
    } else {
      this.geminiApiKey = null;
      console.warn('localStorage is not available. Cannot load Gemini API key from localStorage.');
    }
 
     if (this.geminiApiKey) {
       this.ai = new GoogleGenAI({ apiKey: this.geminiApiKey, apiVersion: 'v1alpha' });
     }
     this.checkApiKeyStatus();
   }

  private isValidApiKeyFormat(apiKey: string): boolean {
    if (apiKey.startsWith('AIza') && apiKey.length === 39) {
      return true;
    }
    return false;
  }
 
   override async firstUpdated() {
     this.calculatePromptWeightedAverage();
     this.calculateKnobAverageExtremeness();
   }
 
   private async connectToSession() {
    await this.updateComplete;
     if (!this.geminiApiKey) {
      console.warn('Please enter your Gemini API key to connect to the session.');
       return;
     }
 
     if (!this.ai) {
       this.ai = new GoogleGenAI({ apiKey: this.geminiApiKey, apiVersion: 'v1alpha' });
     }
 
     try {
       this.session = await this.ai.live.music.connect({
         model: this.model,
         callbacks: {
           onmessage: async (e: LiveMusicServerMessage) => {
             if (e.setupComplete) {
               this.connectionError = false;
               this.apiKeyInvalid = false;
               this.currentRetryAttempt = 0; 
             }
             if (e.filteredPrompt) {
               this.filteredPrompts = new Set([...this.filteredPrompts, e.filteredPrompt.text as string])
              console.warn('Filtered prompt reason:', e.filteredPrompt.filteredReason as string);
             }
             if (e.serverContent?.audioChunks !== undefined) {
               if (this.playbackState === 'paused' || this.playbackState === 'stopped') return;
               if (!this.audioContext || !this.outputNode) {
                console.warn('Audio context not initialized. Please refresh.');
                 console.error('AudioContext or outputNode not initialized.');
                 return;
               }
               const audioBuffer = await decodeAudioData(
                 decode(e.serverContent?.audioChunks[0].data),
                 this.audioContext,
                 48000,
                 2,
               );
               const source = this.audioContext.createBufferSource();
               source.buffer = audioBuffer;
               source.connect(this.outputNode);
               if (this.nextStartTime === 0) {
                 this.nextStartTime = this.audioContext.currentTime + this.bufferTime;
                 setTimeout(() => {
                   this.playbackState = 'playing';
                 }, this.bufferTime * 1000);
               }
 
               if (this.nextStartTime < this.audioContext.currentTime) {
                 this.playbackState = 'loading';
                 this.nextStartTime = 0;
                 return;
               }
               source.start(this.nextStartTime);
               this.nextStartTime += audioBuffer.duration;
             }
           },
           onerror: (e: ErrorEvent) => this.handleConnectionIssue('Connection error'),
           onclose: (e: CloseEvent) => this.handleConnectionIssue(`Connection closed (code: ${e.code})`),
         },
       });
     } catch (error) {
       this.connectionError = true;
       if (error instanceof Error && error.message.toLowerCase().includes('authentication failed')) {
         this.apiKeyInvalid = true;
       }
       this.stop();
      console.warn('Failed to connect to session. Check your API key and network connection.');
       console.error('Failed to connect to session:', error);
       this.currentRetryAttempt = 0;
     }
   }

  private async handleConnectionIssue(messagePrefix: string) {
    await this.updateComplete;
    this.connectionError = true;
    this.currentRetryAttempt++;

    if (this.currentRetryAttempt <= this.maxRetries) {
      this.playbackState = 'loading';
      console.warn(`${messagePrefix}. Attempting to reconnect (attempt ${this.currentRetryAttempt} of ${this.maxRetries})...`);
      setTimeout(() => {
        this.connectToSession();
      }, 2000);
    } else {
      console.warn('Failed to reconnect after multiple attempts. Please check your connection and try playing again.');
      this.playbackState = 'stopped';
      this.currentRetryAttempt = 0;
    }
  }
 
   private getPromptsToSend() {
     return Array.from(this.prompts.values())
       .filter((p) => {
         return !this.filteredPrompts.has(p.text) && p.weight !== 0;
       })
   }
 
   private setSessionPrompts = throttle(async () => {
    await this.updateComplete;
     const promptsToSend = this.getPromptsToSend();
     if (promptsToSend.length === 0) {
      console.warn('There needs to be one active prompt to play.');
       this.pause();
       return;
     }
     try {
       if (this.session) {
         await this.session.setWeightedPrompts({
           weightedPrompts: promptsToSend,
         });
       }
     } catch (e: unknown) {
       if (e instanceof Error) {
        console.warn('Error setting session prompts:', e.message);
       } else {
        console.warn('An unknown error occurred while setting session prompts.');
       }
       this.pause();
     }
   }, 200);
 
   private updateAudioLevel() {
     this.audioLevelRafId = requestAnimationFrame(this.updateAudioLevel);
     if (this.audioAnalyser) {
       this.audioLevel = this.audioAnalyser.getCurrentLevel();
     }
   }
 
   private dispatchPromptsChange() {
     this.dispatchEvent(
       new CustomEvent('prompts-changed', { detail: this.prompts }),
     );
     return this.setSessionPrompts();
   }
 
   private handlePromptChanged(e: CustomEvent<Prompt>) {
     const { promptId, text, weight, cc } = e.detail;
     const prompt = this.prompts.get(promptId);
 
     if (!prompt) {
       console.error('prompt not found', promptId);
       return;
     }
 
     if (prompt.isAutoFlowing) {
       prompt.isAutoFlowing = false;
       prompt.activatedFromZero = false; // Manual change overrides this state
     }
 
     prompt.text = text;
     prompt.weight = weight;
     prompt.cc = cc;
 
     const newPrompts = new Map(this.prompts);
     newPrompts.set(promptId, prompt);
 
     this.setPrompts(newPrompts);
     this.calculatePromptWeightedAverage();
   }
 
   private setPrompts(newPrompts: Map<string, Prompt>) {
     this.prompts = newPrompts;
     this.requestUpdate();
     this.dispatchPromptsChange();
     this.calculatePromptWeightedAverage();
   }
 
   private calculatePromptWeightedAverage(): void {
     let totalWeight = 0;
     const promptCount = this.prompts.size;
 
     if (promptCount === 0) {
       this.promptWeightedAverage = 0;
       return;
     }
 
     for (const prompt of this.prompts.values()) {
       totalWeight += prompt.weight;
     }
 
     this.promptWeightedAverage = totalWeight / promptCount;
     this.checkAndTriggerOverloadReset();
   }
 
   private async calculateKnobAverageExtremeness(): Promise<void> {
    await this.updateComplete;
     const extremenessValues: number[] = [];
     const knobKeys = Object.keys(PromptDjMidi.KNOB_CONFIGS) as Array<keyof typeof PromptDjMidi.KNOB_CONFIGS>;
 
     for (const knobId of knobKeys) {
       const config = PromptDjMidi.KNOB_CONFIGS[knobId];
       const isAuto = this[config.autoProperty as keyof this] as boolean;
 
       if (isAuto) {
         extremenessValues.push(0);
       } else {
         let currentValue = this.config[knobId] as number | null;
         // If still null for some reason (e.g. other knobs if they could be null), treat as default (0 extremeness)
         if (currentValue === null) {
            extremenessValues.push(0);
            continue;
         }
 
         const defaultValue = config.defaultValue;
         const minValue = config.min;
         const maxValue = config.max;
         const range = maxValue - minValue;
 
         if (range === 0) {
           extremenessValues.push(0);
         } else {
           const extremeness = Math.abs(currentValue - defaultValue) / range;
           extremenessValues.push(Math.min(1, Math.max(0, extremeness))); // Clamp 0-1
         }
       }
     }
 
     // Handle scale selector
     if (this.config.scale === PromptDjMidi.INITIAL_CONFIG.scale) {
       extremenessValues.push(0);
     } else {
       extremenessValues.push(1);
     }
 
     if (extremenessValues.length > 0) {
       const sum = extremenessValues.reduce((acc, val) => acc + val, 0);
       this.knobAverageExtremeness = sum / extremenessValues.length;
     } else {
       this.knobAverageExtremeness = 0;
     }
     this.checkAndTriggerOverloadReset();
   }
 
   private async checkAndTriggerOverloadReset(): Promise<void> {
    await this.updateComplete;
     const promptAverageCritical = 1.95;
     const knobExtremenessCritical = 0.95;
     const combinedFactorThreshold = 1.8; // (e.g. prompt avg 1.6 -> 0.8, knob avg 1.0 -> 1.0 => 1.8)
 
     // Normalize promptAverage to 0-1 for combined factor, then add knobExtremeness (already 0-1)
     // Max possible combinedFactor is 2.0 (promptAvg 2.0 -> 1.0; knobExtremeness 1.0 -> 1.0)
     const combinedFactor = (this.promptWeightedAverage / 2) + this.knobAverageExtremeness;
 
     if (
       this.promptWeightedAverage >= promptAverageCritical ||
       this.knobAverageExtremeness >= knobExtremenessCritical ||
       combinedFactor >= combinedFactorThreshold
     ) {
       console.warn('DSP Overload detected! Resetting all parameters.');
      console.warn('Critical DSP Overload! Resetting parameters.');
       this.resetAll();
     }
   }
 
   private globalFlowTick(): void {
     let changesMade = false;
 
     if (this.isSeedFlowing) {
       let currentSeed = this.config.seed;
       if (currentSeed === null || currentSeed === undefined) {
         currentSeed = Math.floor(Math.random() * 1000000) + 1;
       }
 
       const baseMagnitude = Math.floor(Math.random() * 10) + 1;
       let seedChange = 0;
 
       if (this.flowDirectionUp && this.flowDirectionDown) {
         const direction = Math.random() < 0.5 ? 1 : -1;
         seedChange = baseMagnitude * direction * this.flowAmplitude;
       } else if (this.flowDirectionUp) {
         seedChange = baseMagnitude * this.flowAmplitude;
       } else if (this.flowDirectionDown) {
         seedChange = baseMagnitude * -1 * this.flowAmplitude;
       } else {
         seedChange = 0; 
       }
 
       let newSeed = currentSeed + seedChange;
       const MIN_SEED_VALUE = 1;
       const MAX_SEED_VALUE = 9999999;
       newSeed = Math.max(MIN_SEED_VALUE, Math.min(newSeed, MAX_SEED_VALUE));
 
       if (this.config.seed !== newSeed) {
         this.config = { ...this.config, seed: newSeed };
         changesMade = true;
       }
     }
 
     for (const prompt of this.prompts.values()) {
       if (prompt.isAutoFlowing) {
         const baseMagnitude = (Math.random() * 0.04) + 0.01; 
         const direction = Math.random() < 0.5 ? 1 : -1; 
         const weightChange = baseMagnitude * direction * (this.flowAmplitude / 10);
         
         let newWeight = prompt.weight + weightChange;
         newWeight = Math.max(0, Math.min(newWeight, 2)); 
         
         if (prompt.weight !== newWeight) {
           prompt.weight = newWeight;
           changesMade = true;
         }
       }
     }
 
     if (changesMade) {
       if (this.isSeedFlowing) {
            this._sendPlaybackParametersToSession();
       }
       this.setSessionPrompts(); 
       this.requestUpdate();
       this.calculatePromptWeightedAverage();
     }
   }
 
   private startGlobalFlowInterval() {
     if (this.globalFlowIntervalId) {
       clearInterval(this.globalFlowIntervalId);
     }
     this.globalFlowIntervalId = window.setInterval(this.globalFlowTick, this.flowFrequency);
   }
 
   private stopGlobalFlowInterval() {
     if (this.globalFlowIntervalId) {
       clearInterval(this.globalFlowIntervalId);
       this.globalFlowIntervalId = null;
     }
   }
 
<<<<<<< HEAD
  private readonly makeBackground = throttle(
    () => {
      // clamp01 is now a static method: PromptDjMidi.clamp01
      const MAX_WEIGHT = 0.5; // Original constant name and value
      const MAX_ALPHA = 0.6;  // Original constant name and value

      const bg: string[] = [];

      [...this.prompts.values()].forEach((p, i) => {
        const alphaPct = PromptDjMidi.clamp01(p.weight / MAX_WEIGHT) * MAX_ALPHA;
        const alpha = Math.round(alphaPct * 0xff)
          .toString(16)
          .padStart(2, '0');

        const stop = p.weight / 2;
        const x = (i % 8) / 7;
        const y = Math.floor(i / 8) / 3;
        const s = `radial-gradient(circle at ${x * 100}% ${y * 100}%, ${p.color}${alpha} 0px, ${p.color}00 ${stop * 100}%)`;

        bg.push(s);
      });

      return bg.join(', ');
    },
    20, // Changed throttle delay from 30 to 20
  );
=======
   // makeBackground is removed as per instructions.
   // The new _renderBackgroundLights method will replace its functionality.

  private _renderBackgroundLights() {
    const lightTemplates = [...this.prompts.values()].map((p, i) => {
      const x = (i % 8) / 7; // 8 columns, 7 gaps
      const y = Math.floor(i / 8) / 3; // 4 rows (0,1,2,3), 3 gaps

      const opacityValue = PromptDjMidi.clamp01(p.weight / PromptDjMidi.MAX_WEIGHT_BG) * PromptDjMidi.MAX_ALPHA_BG;
      // Ensure scale is non-negative and doesn't become excessively large if weight is high.
      // p.weight is 0-2. MAX_WEIGHT_BG is 0.5. (p.weight / MAX_WEIGHT_BG) can be up to 4.
      // Let's use p.weight directly for scaling, clamped to a reasonable range.
      // A direct relation to weight, perhaps clamped or scaled.
      // Original 'stop' was p.weight / 2. Let's try to keep a similar feel.
      // Max p.weight is 2, so max stop was 1.
      // We want scale to represent this intensity.
      let scaleValue = PromptDjMidi.clamp01(p.weight / 2) * PromptDjMidi.LIGHT_SCALE_FACTOR; // p.weight/2 is 0-1.
      scaleValue = Math.max(0.1, scaleValue); // Ensure a minimum visible size if weight is very low but non-zero.
      if (p.weight === 0) scaleValue = 0; // Explicitly scale to 0 if weight is 0.

      const lightStyles = {
        position: 'absolute',
        left: `${x * 100}%`,
        top: `${y * 100}%`,
        width: '15vmin', // Base size, scale will modify this
        height: '15vmin',
        backgroundColor: p.color,
        opacity: `${opacityValue}`,
        transform: `translate(-50%, -50%) scale(${scaleValue})`,
        borderRadius: '50%',
        // Transition will be added via CSS for properties like transform, opacity
        mixBlendMode: 'lighten', // To better emulate additive blending of lights
        pointerEvents: 'none', // So lights don't interfere with interactions
      };
      return html`<div class="background-light" style=${styleMap(lightStyles)}></div>`;
    });
    return lightTemplates;
  }
>>>>>>> 401caa66

   private pause() {
     if (this.session) {
       this.session.pause();
     }
     this.playbackState = 'paused';
     if (this.outputNode && this.audioContext) {
       this.outputNode.gain.setValueAtTime(1, this.audioContext.currentTime);
       this.outputNode.gain.linearRampToValueAtTime(0, this.audioContext.currentTime + 0.1);
     }
     this.nextStartTime = 0;
     if (this.audioContext) {
       this.outputNode = this.audioContext.createGain();
       this.outputNode.connect(this.audioContext.destination);
       if (this.audioAnalyser) {
         this.outputNode.connect(this.audioAnalyser.node);
       }
     }
   }
 
   private async play() {
     const promptsToSend = this.getPromptsToSend();
     if (promptsToSend.length === 0) {
      console.warn('There needs to be one active prompt to play. Turn up a knob to resume playback.');
       this.pause();
       return;
     }
    // No change here, await this.updateComplete was already in the correct place
    // The issue is the method signature itself.
 
     if (!this.audioContext) {
       this.audioContext = new AudioContext({ sampleRate: 48000 });
       this.audioAnalyser = new AudioAnalyser(this.audioContext);
       this.audioAnalyser.node.connect(this.audioContext.destination);
       this.outputNode = this.audioContext.createGain();
       this.outputNode.connect(this.audioAnalyser.node);
       this.updateAudioLevel();
     }
 
     this.audioContext.resume();
     this.audioReady = true;
     if (this.session) {
       this.session.play();
     }
     this.playbackState = 'loading';
     if (this.outputNode && this.audioContext) {
       this.outputNode.gain.setValueAtTime(0, this.audioContext.currentTime);
       this.outputNode.gain.linearRampToValueAtTime(1, this.audioContext.currentTime + 0.1);
     }
   }
 
   private stop() {
     if (this.session) {
       this.session.stop();
     }
     this.playbackState = 'stopped';
     if (this.outputNode && this.audioContext) {
       this.outputNode.gain.setValueAtTime(0, this.audioContext.currentTime);
       this.outputNode.gain.linearRampToValueAtTime(1, this.audioContext.currentTime + 0.1);
     }
     this.nextStartTime = 0;
   }
 
   private async handleMainAudioButton() {
    await this.updateComplete;
    this.currentRetryAttempt = 0;

    if (!this.audioReady) {
      // Step 2.a: Check if API key is present
      if (this.geminiApiKey) {
        // Step 2.b: Validate API key format
        if (!this.isValidApiKeyFormat(this.geminiApiKey)) {
          // Step 2.c: Handle invalid format
          this.setTransientApiKeyStatus("Invalid API Key format. Playback not started.");
          this.apiKeyInvalid = true;
          this.apiKeySavedSuccessfully = false;
          this.playbackState = 'stopped';
          return;
        }
        // Step 2.d.i: Save valid key
        await this.saveApiKeyToLocalStorage();
        // Step 2.d.ii: Check if save failed
        if (this.apiKeyInvalid || !this.apiKeySavedSuccessfully) {
          this.playbackState = 'stopped';
          // Rely on message from saveApiKeyToLocalStorage or set a new one
                          this.setTransientApiKeyStatus("Failed to save API Key. Playback not started.");
          return;
        }
      } else if (!this.geminiApiKey && !this.apiKeySavedSuccessfully) {
        // No API key in input, and none saved successfully prior (e.g. from localStorage load)
        // This implies we can't proceed if a key is required for connection.
        // However, connectToSession itself checks for this.geminiApiKey.
        // If no key is available at all (neither in input nor previously loaded and valid),
        // connectToSession will warn and return. We let it handle that specific message.
      }

      // Step 2.e: Proceed with loading
      this.playbackState = 'loading';
      // Step 2.f: Connect to session
      await this.connectToSession();

      // Step 2.g: Handle connection failure
      if (this.connectionError || this.apiKeyInvalid) {
        this.playbackState = 'stopped';
        console.warn('Failed to connect. Please check your API key and connection.');
        return;
      }
      // Step 2.h: Set session prompts
      await this.setSessionPrompts();
      // Step 2.i: Play
      this.play();
    } else { // Step 3: Audio is ready
      if (this.playbackState === 'playing') {
        this.pause();
      } else if (this.playbackState === 'paused' || this.playbackState === 'stopped') {
        // Step 3.b.i: Check for existing errors before trying to play again
        if (this.connectionError || this.apiKeyInvalid) {
          this.playbackState = 'loading';

          // Re-validate and attempt to save the current key if present
          if (this.geminiApiKey) {
            if (!this.isValidApiKeyFormat(this.geminiApiKey)) {
              this.setTransientApiKeyStatus("Invalid API Key format. Playback not started.");
              this.apiKeyInvalid = true;
              this.apiKeySavedSuccessfully = false;
              this.playbackState = 'stopped';
              return;
            }
            await this.saveApiKeyToLocalStorage();
            if (this.apiKeyInvalid || !this.apiKeySavedSuccessfully) {
              this.playbackState = 'stopped';
              this.setTransientApiKeyStatus("Failed to save API Key. Playback not started.");
              return;
            }
          }

          await this.connectToSession();
          if (this.connectionError || this.apiKeyInvalid) {
            this.playbackState = 'stopped';
            console.warn('Failed to reconnect. Please check your connection or API key.');
            return;
          }
        }
        // Step 3.b.ii: (or continuation after successful re-connect)
        await this.setSessionPrompts();
        this.play();
      } else if (this.playbackState === 'loading') {
        this.stop();
      }
    }
  }
 
   private get isAnyFlowActive(): boolean {
     const isAnyPromptAutoFlowing = [...this.prompts.values()].some(p => p.isAutoFlowing);
     return this.isSeedFlowing || isAnyPromptAutoFlowing;
   }
 
   private get isButtonOn() {
     return this.playbackState === 'playing' || this.playbackState === 'loading';
   }
 
   private async toggleShowMidi() {
     this.showMidi = !this.showMidi;
     if (!this.showMidi) return;
     const inputIds = await this.midiDispatcher.getMidiAccess();
     this.midiInputIds = inputIds;
     this.activeMidiInputId = this.midiDispatcher.activeMidiInputId;
   }
 
   private toggleSeedFlow() {
     this.isSeedFlowing = !this.isSeedFlowing;

    if (this.isSeedFlowing) {
      // If Flow is ON and seed is currently null (Auto), generate a new seed.
      if (this.config.seed === null) {
        this.config = { ...this.config, seed: Math.floor(Math.random() * 1000000) + 1 };
      }
    } else {
      // If Flow is turned OFF, set seed back to null (Auto).
      this.config = { ...this.config, seed: null };
    }

    this._sendPlaybackParametersToSession(); // Send updated seed (or null) to backend
    this.requestUpdate(); // Ensure UI reflects the change

     if (this.isAnyFlowActive) { // This condition now also depends on the updated isSeedFlowing
       this.startGlobalFlowInterval();
     } else {
       this.stopGlobalFlowInterval();
     }
   }
 
   private handleFlowFrequencyChange(event: Event) {
     const inputElement = event.target as HTMLInputElement;
     this.flowFrequency = parseInt(inputElement.value, 10);
     if (this.isAnyFlowActive) {
       this.stopGlobalFlowInterval();
       this.startGlobalFlowInterval();
     }
   }
 
  private handleIncreaseFreq() {
    this.adjustFrequency(true);
  }

  private handleDecreaseFreq() {
    this.adjustFrequency(false);
  }

  private adjustFrequency(isIncreasing: boolean) {
    const currentHz = 1000 / this.flowFrequency;
    let newHz;

    if (currentHz >= 1.0) {
      newHz = isIncreasing ? currentHz + 1.0 : currentHz - 1.0;
    } else if (currentHz >= 0.1) { // 0.1 Hz to 0.99... Hz range
      let newRawHz = isIncreasing ? currentHz + 0.1 : currentHz - 0.1;
      newHz = parseFloat(newRawHz.toFixed(2)); // Mitigate floating point errors
    } else { // currentHz < 0.1 Hz
      const { displayValue: subDisplayVal, unit: subUnit } = this.getFreqDisplayParts(this.flowFrequency);
      let newSubDisplayVal = isIncreasing ? subDisplayVal + 0.1 : subDisplayVal - 0.1;

      // Convert newSubDisplayVal back to newHz based on subUnit
      if (subUnit === 'cHz') newHz = newSubDisplayVal / 100;
      else if (subUnit === 'mHz') newHz = newSubDisplayVal / 1000;
      else if (subUnit === 'µHz') newHz = newSubDisplayVal / 1000000;
      else newHz = currentHz; // Should not happen if getFreqDisplayParts is correct

      // If newSubDisplayVal became very small or negative, newHz might be <= 0
      // This will be handled by the common clamping logic below
    }

    const MIN_HZ = 1000 / this.MAX_FREQ_VALUE;
    const MAX_HZ = 1000 / this.MIN_FREQ_VALUE;

    // Specific clamping for newHz before converting to ms
    if (newHz <= 0 && !isIncreasing) newHz = MIN_HZ; // If decreasing and hit/went below zero
    else if (newHz <= 0 && isIncreasing) newHz = MIN_HZ; // If starting at/below zero and increasing

    newHz = Math.max(MIN_HZ, Math.min(newHz, MAX_HZ));

    let newFlowFrequency = (newHz > 0) ? 1000 / newHz : this.MAX_FREQ_VALUE;
    this.flowFrequency = Math.max(this.MIN_FREQ_VALUE, Math.min(Math.round(newFlowFrequency), this.MAX_FREQ_VALUE));

    if (this.isAnyFlowActive) {
      this.stopGlobalFlowInterval();
      this.startGlobalFlowInterval();
    }
    this.requestUpdate();
  }

   private handleFlowAmplitudeChange(event: Event) {
     const inputElement = event.target as HTMLInputElement;
     this.flowAmplitude = parseInt(inputElement.value, 10);
     if (this.isAnyFlowActive) {
       this.stopGlobalFlowInterval();
       this.startGlobalFlowInterval();
     }
   }

  private handleIncreaseAmp() {
    this.flowAmplitude += this.ampStep;
    this.flowAmplitude = Math.min(this.flowAmplitude, this.MAX_AMP_VALUE);
    if (this.isAnyFlowActive) {
      this.stopGlobalFlowInterval();
      this.startGlobalFlowInterval();
    }
    this.requestUpdate();
  }

  private handleDecreaseAmp() {
    this.flowAmplitude -= this.ampStep;
    this.flowAmplitude = Math.max(this.flowAmplitude, this.MIN_AMP_VALUE);
    if (this.isAnyFlowActive) {
      this.stopGlobalFlowInterval();
      this.startGlobalFlowInterval();
    }
    this.requestUpdate();
  }
 
   private toggleFlowDirection(direction: 'up' | 'down') {
     if (direction === 'up') {
       this.flowDirectionUp = !this.flowDirectionUp;
     } else if (direction === 'down') {
       this.flowDirectionDown = !this.flowDirectionDown;
     }
     this.requestUpdate();
     if (this.isAnyFlowActive) {
       this.stopGlobalFlowInterval();
       this.startGlobalFlowInterval();
     } else { 
       this.stopGlobalFlowInterval();
     }
   }
 
   private handlePromptAutoFlowToggled(event: CustomEvent<{ promptId: string; isAutoFlowing: boolean }>) {
     const { promptId, isAutoFlowing: newIsAutoFlowingState } = event.detail;
     const prompt = this.prompts.get(promptId);
 
     if (prompt) {
       prompt.isAutoFlowing = newIsAutoFlowingState;
       this.prompts.set(promptId, prompt);
       this.requestUpdate(); 
 
       if (this.isAnyFlowActive) { 
         this.startGlobalFlowInterval();
       } else {
         this.stopGlobalFlowInterval();
       }
     }
   }
 
   private handleMidiInputChange(event: Event) {
     const selectElement = event.target as HTMLSelectElement;
     const newMidiId = selectElement.value;
     this.activeMidiInputId = newMidiId;
     this.midiDispatcher.activeMidiInputId = newMidiId;
   }
 
   private async saveApiKeyToLocalStorage() {
    await this.updateComplete;
    const MAX_RETRIES = 3;
    const INITIAL_BACKOFF_DELAY = 1000; // 1 second

    if (this.geminiApiKey && !this.isValidApiKeyFormat(this.geminiApiKey)) {
      this.setTransientApiKeyStatus("Invalid API Key format");
      this.apiKeyInvalid = true;
      this.apiKeySavedSuccessfully = false;
      this.showApiKeyControls = true; // Ensure controls are visible for correction
      // Removed this.handleMainAudioButton(); as per previous step
      return;
    }

    if (typeof localStorage === 'undefined') {
      console.warn('localStorage is not available. Cannot save or remove Gemini API key from localStorage.');
      this.apiKeyInvalid = true; // Or some other state to indicate failure
      this.connectionError = true; // Or some other state to indicate failure
      this.apiKeySavedSuccessfully = false;
      this.showApiKeyControls = true; // Ensure controls are visible
      // Removed this.handleMainAudioButton();
      return;
    }

    if (!this.geminiApiKey) {
      try {
        localStorage.removeItem('geminiApiKey');
        console.log('Gemini API key removed from local storage.');
        this.apiKeyInvalid = false;
        this.connectionError = false;
        this.apiKeySavedSuccessfully = false; // Key is cleared, so not "successfully saved"
        this.setTransientApiKeyStatus("API Key Cleared");
        this.showApiKeyControls = true; // Show controls as no key is active
      } catch (error) {
        // This case is less likely for removeItem, but good to be aware
        console.error('Error removing API key from local storage:', error);
        this.apiKeySavedSuccessfully = false;
        this.showApiKeyControls = true;
        // Optionally set states to indicate this specific type of error
      }
      // Removed this.handleMainAudioButton();
      // Removed this.checkApiKeyStatus(); // Call is deferred or handled by caller
      return;
    }

    let retries = 0;
    let success = false;
    while (retries < MAX_RETRIES && !success) {
      try {
        localStorage.setItem('geminiApiKey', this.geminiApiKey);
        this.apiKeyInvalid = false; // Explicitly set to false on successful save
        this.connectionError = false;
        console.log(`Gemini API key saved to local storage (attempt ${retries + 1}).`);
        success = true;
        this.apiKeySavedSuccessfully = true;
        this.setTransientApiKeyStatus("API Key is saved and valid");
        this.showApiKeyControls = false; // Hide controls on successful save
      } catch (error) {
        retries++;
        const delay = INITIAL_BACKOFF_DELAY * Math.pow(2, retries - 1);
        console.warn(`Attempt ${retries} to save API key failed. Retrying in ${delay}ms...`, error);
        if (retries < MAX_RETRIES) {
          await new Promise(resolve => setTimeout(resolve, delay));
        }
      }
    }

    if (!success) {
      console.error(`Failed to save API key after ${MAX_RETRIES} attempts.`);
      this.apiKeyInvalid = true;
      this.apiKeySavedSuccessfully = false;
      this.showApiKeyControls = true; // Ensure controls are visible if save fails
      this.connectionError = true; // Or a more specific error state
    }
    // as checkApiKeyStatus might influence UI related to the button's action.
   }

  private checkApiKeyStatus() {
    if (typeof localStorage === 'undefined') {
      console.warn('localStorage is not available. Cannot verify API key status.');
      this.apiKeySavedSuccessfully = false;
      this.showApiKeyControls = true; // Show controls if localStorage is unavailable
      return;
    }
    try {
      const storedApiKey = localStorage.getItem('geminiApiKey');

      if (storedApiKey) {
        if (!this.isValidApiKeyFormat(storedApiKey)) {
          this.apiKeySavedSuccessfully = false;
          this.apiKeyInvalid = true;
          this.showApiKeyControls = true; // Show controls if stored key is invalid
          // Clear the key from storage if it's invalidly formatted
          try {
            localStorage.removeItem('geminiApiKey');
            console.warn('Removed invalidly formatted API key from localStorage.');
          } catch (e) {
            console.error('Error removing invalidly formatted API key from localStorage:', e);
          }
          // Only set this message if no other more specific message (like "Invalid API Key format" from save) is active.
          if (this.transientApiKeyStatusMessage === null || !this.transientApiKeyStatusMessage.includes("Invalid API Key format")) {
            this.setTransientApiKeyStatus("Stored API Key had invalid format and was cleared");
          }
          return; // Stop further checks if format is invalid
        }

        // Stored key has valid format
        this.apiKeyInvalid = false; // Key format is valid
        if (this.geminiApiKey && storedApiKey === this.geminiApiKey) {
          this.apiKeySavedSuccessfully = true;
          this.showApiKeyControls = false; // Hide controls if key matches and is valid
          if (this.transientApiKeyStatusMessage === null || !["API Key Saved", "API Key Cleared"].includes(this.transientApiKeyStatusMessage)) {
            this.setTransientApiKeyStatus("API Key Loaded");
          }
          console.log('API key is verified and saved correctly in localStorage.');
        } else if (!this.geminiApiKey) {
          // Stored key is valid, but no key in component state (e.g., loaded on init)
          this.geminiApiKey = storedApiKey;
          this.apiKeySavedSuccessfully = true;
          this.showApiKeyControls = false; // Hide controls as a valid key is loaded
           if (this.transientApiKeyStatusMessage === null || !["API Key Saved", "API Key Cleared"].includes(this.transientApiKeyStatusMessage)) {
            this.setTransientApiKeyStatus("API Key Loaded from storage");
          }
          console.log('API key loaded from localStorage into component state.');
        } else { // storedApiKey is valid, this.geminiApiKey is present, but they don't match
          this.apiKeySavedSuccessfully = false;
          this.showApiKeyControls = true; // Show controls as current component key is not the one saved
          console.warn('API key in component does not match valid stored API key. Needs re-saving if current key is intended.');
        }
      } else { // No storedApiKey
        this.apiKeySavedSuccessfully = false;
        this.showApiKeyControls = true; // Show controls if no key in storage
        if (this.geminiApiKey) {
          // Key in component but not in storage - implies it needs to be saved.
          console.log('API key present in component but not in localStorage. Needs saving.');
        } else {
          // No key in storage, no key in component.
          console.log('No API key found in local storage or component.');
          if (this.transientApiKeyStatusMessage !== "API Key Cleared") {
            // this.setTransientApiKeyStatus(null); // Or a specific message like "No API Key"
          }
        }
      }
    } catch (error) {
      console.error('Error checking API key status from localStorage:', error);
      this.showApiKeyControls = true; // Show controls on error
      this.apiKeySavedSuccessfully = false;
    }
  }

  private setTransientApiKeyStatus(message: string | null, duration: number = 2500) {
    if (this.apiKeyMessageTimeoutId !== null) {
      clearTimeout(this.apiKeyMessageTimeoutId);
    }
    this.transientApiKeyStatusMessage = message;
    if (message !== null) {
      this.apiKeyMessageTimeoutId = setTimeout(() => {
        this.transientApiKeyStatusMessage = null;
        this.apiKeyMessageTimeoutId = null;
      }, duration);
    }
    // Request update is handled by @state decorator for transientApiKeyStatusMessage
  }

  private togglePresetControlsVisibility() {
    this.showPresetControls = !this.showPresetControls;
  }

  // Preset Management Methods
  private loadAvailablePresets() {
    if (typeof localStorage === 'undefined') {
      console.warn('localStorage is not available. Cannot load presets from prompt_presets_v2.');
      this.availablePresets = [];
      return;
    }
    try {
      const storedPresets = localStorage.getItem('prompt_presets_v2');
      if (storedPresets) {
        try {
          const parsedPresets = JSON.parse(storedPresets);
          if (typeof parsedPresets === 'object' && parsedPresets !== null) {
            this.availablePresets = Object.keys(parsedPresets);
            console.log("Successfully loaded available presets from localStorage (prompt_presets_v2):", this.availablePresets);
          } else {
            console.warn("Stored presets format (prompt_presets_v2) is invalid, expected an object. Using empty list.");
            this.availablePresets = [];
            // localStorage.removeItem('prompt_presets_v2'); // Optionally remove
          }
        } catch (parseError) {
          console.error("Failed to parse stored presets from localStorage (prompt_presets_v2). Data might be corrupted.", parseError);
          this.availablePresets = [];
          // localStorage.removeItem('prompt_presets_v2'); // Optionally remove
        }
      } else {
        console.log("No presets found in localStorage (prompt_presets_v2). Initializing with empty list.");
        this.availablePresets = [];
      }
    } catch (e) {
      console.error("Error accessing localStorage to retrieve presets (prompt_presets_v2).", e);
      this.availablePresets = [];
    }
  }

  private handlePresetNameInputChange(e: Event) {
    this.presetNameToSave = (e.target as HTMLInputElement).value;
  }

  private handleSavePresetClick() {
    const presetName = this.presetNameToSave.trim();
    if (!presetName) {
      console.warn("Preset name cannot be empty.");
      return;
    }

    if (typeof localStorage === 'undefined') {
      console.warn('localStorage is not available. Cannot save preset to prompt_presets_v2.');
      return;
    }

    // Gather all data for the preset
    const promptsArray = [...this.prompts.values()];
    const currentConfig = { ...this.config };
    const currentAutoStates = {
      autoDensity: this.autoDensity,
      autoBrightness: this.autoBrightness,
      autoBpm: this.autoBpm,
      autoTemperature: this.autoTemperature,
      autoTopK: this.autoTopK,
      autoGuidance: this.autoGuidance
    };
    const currentLastDefinedStates = {
      lastDefinedDensity: this.lastDefinedDensity,
      lastDefinedBrightness: this.lastDefinedBrightness,
      lastDefinedBpm: this.lastDefinedBpm,
      lastDefinedTemperature: this.lastDefinedTemperature,
      lastDefinedTopK: this.lastDefinedTopK,
      lastDefinedGuidance: this.lastDefinedGuidance
    };

    // Create the comprehensive preset data object
    const presetData = {
      prompts: promptsArray,
      config: currentConfig,
      autoStates: currentAutoStates,
      lastDefinedStates: currentLastDefinedStates
    };
    const presetDataString = JSON.stringify(presetData);

    // Load existing main presets object
    let allPresets: { [key: string]: string } = {}; // Stores presetName: stringifiedPresetData
    try {
      const existingPresetsString = localStorage.getItem('prompt_presets_v2');
      if (existingPresetsString) {
        try {
          const parsed = JSON.parse(existingPresetsString);
          if (typeof parsed === 'object' && parsed !== null) {
            allPresets = parsed;
          } else {
            console.warn("Existing presets data (prompt_presets_v2) is not a valid object. Starting with a new preset list.");
          }
        } catch (parseError) {
          console.error("Failed to parse existing presets (prompt_presets_v2) from localStorage. Data might be corrupted. Starting with a new preset list and overwriting.", parseError);
          allPresets = {}; // Overwrite corrupted data
        }
      }
    } catch (accessError) {
      console.error("Error accessing localStorage to retrieve existing presets (prompt_presets_v2). Cannot save.", accessError);
      return;
    }

    // Add/update the new preset (storing the stringified presetData)
    allPresets[presetName] = presetDataString;

    // Save updated main presets object
    try {
      localStorage.setItem('prompt_presets_v2', JSON.stringify(allPresets));
      console.log(`Preset '${presetName}' saved successfully to prompt_presets_v2.`);
      this.loadAvailablePresets(); // Refresh the dropdown
      this.selectedPreset = presetName; // Select the newly saved preset
      this.presetNameToSave = ""; // Clear the input field
    } catch (saveError) {
      console.error(`Error saving preset '${presetName}' to localStorage (prompt_presets_v2).`, saveError);
    }
  }

  private handlePresetSelectedChange(e: Event) {
    this.selectedPreset = (e.target as HTMLSelectElement).value;

    if (!this.selectedPreset) {
      console.log("No preset selected or 'Load Preset' option chosen.");
      return;
    }

    if (typeof localStorage === 'undefined') {
      console.warn('localStorage is not available. Cannot load preset from prompt_presets_v2.');
      return;
    }

    let allPresets: { [key: string]: string } = {};
    try {
      const storedPresetsString = localStorage.getItem('prompt_presets_v2');
      if (!storedPresetsString) {
        console.error("No presets found in localStorage (prompt_presets_v2). Cannot load:", this.selectedPreset);
        return;
      }
      allPresets = JSON.parse(storedPresetsString);
    } catch (error) {
      console.error("Error accessing or parsing 'prompt_presets_v2' from localStorage.", error);
      return;
    }

    const presetDataString = allPresets[this.selectedPreset];
    if (!presetDataString) {
      console.error(`Preset '${this.selectedPreset}' not found in stored presets (prompt_presets_v2).`);
      return;
    }

    let loadedPresetData;
    try {
      loadedPresetData = JSON.parse(presetDataString);
    } catch (error) {
      console.error(`Error parsing preset data for '${this.selectedPreset}' from prompt_presets_v2.`, error);
      return;
    }

    // Validate loadedPresetData structure (basic check)
    if (!loadedPresetData || typeof loadedPresetData !== 'object' ||
        !loadedPresetData.prompts || !loadedPresetData.config ||
        !loadedPresetData.autoStates || !loadedPresetData.lastDefinedStates) {
      console.error(`Corrupted preset data for '${this.selectedPreset}' in prompt_presets_v2. Missing essential keys.`);
      return;
    }

    // Apply Prompts
    const promptsArray = loadedPresetData.prompts as Prompt[];
    promptsArray.forEach(p => {
      if (p.isAutoFlowing === undefined) p.isAutoFlowing = false;
      if (p.activatedFromZero === undefined) p.activatedFromZero = false; // Ensure this too
    });
    const newPromptsMap = new Map(promptsArray.map(p => [p.promptId, p]));
    this.setPrompts(newPromptsMap); // This method already handles requestUpdate and dispatches changes

    // Apply Config
    // Ensure all keys from INITIAL_CONFIG are present, then override with loadedPresetData.config
    this.config = { ...PromptDjMidi.INITIAL_CONFIG, ...loadedPresetData.config };

    // Apply Auto States
    this.autoDensity = loadedPresetData.autoStates.autoDensity;
    this.autoBrightness = loadedPresetData.autoStates.autoBrightness;
    this.autoBpm = loadedPresetData.autoStates.autoBpm;
    this.autoTemperature = loadedPresetData.autoStates.autoTemperature !== undefined ? loadedPresetData.autoStates.autoTemperature : PromptDjMidi.INITIAL_AUTO_STATES.autoTemperature;
    this.autoTopK = loadedPresetData.autoStates.autoTopK !== undefined ? loadedPresetData.autoStates.autoTopK : PromptDjMidi.INITIAL_AUTO_STATES.autoTopK;
    this.autoGuidance = loadedPresetData.autoStates.autoGuidance !== undefined ? loadedPresetData.autoStates.autoGuidance : PromptDjMidi.INITIAL_AUTO_STATES.autoGuidance;


    // Apply Last Defined States
    this.lastDefinedDensity = loadedPresetData.lastDefinedStates.lastDefinedDensity;
    this.lastDefinedBrightness = loadedPresetData.lastDefinedStates.lastDefinedBrightness;
    this.lastDefinedBpm = loadedPresetData.lastDefinedStates.lastDefinedBpm;
    this.lastDefinedTemperature = loadedPresetData.lastDefinedStates.lastDefinedTemperature !== undefined ? loadedPresetData.lastDefinedStates.lastDefinedTemperature : PromptDjMidi.INITIAL_LAST_DEFINED_STATES.lastDefinedTemperature;
    this.lastDefinedTopK = loadedPresetData.lastDefinedStates.lastDefinedTopK !== undefined ? loadedPresetData.lastDefinedStates.lastDefinedTopK : PromptDjMidi.INITIAL_LAST_DEFINED_STATES.lastDefinedTopK;
    this.lastDefinedGuidance = loadedPresetData.lastDefinedStates.lastDefinedGuidance !== undefined ? loadedPresetData.lastDefinedStates.lastDefinedGuidance : PromptDjMidi.INITIAL_LAST_DEFINED_STATES.lastDefinedGuidance;

    // Update Application & UI
    this.requestUpdate(); // Request LitElement to re-render with all new state.
    this._sendPlaybackParametersToSession(); // Send new config to backend.
    this.calculateKnobAverageExtremeness(); // Update UI related to knob extremeness.
    // calculatePromptWeightedAverage is called by setPrompts

    console.log(`Preset '${this.selectedPreset}' loaded successfully from prompt_presets_v2.`);
  }

  private handleDeletePresetClick() {
    if (!this.selectedPreset) {
      console.warn("No preset selected to delete.");
      return;
    }

    if (typeof localStorage === 'undefined') {
      console.warn('localStorage is not available. Cannot delete preset from prompt_presets_v2.');
      return;
    }

    let allPresets: { [key: string]: string } = {};
    try {
      const storedPresetsString = localStorage.getItem('prompt_presets_v2');
      if (!storedPresetsString) {
        console.error("No presets found in localStorage (prompt_presets_v2) to delete from.");
        // Might happen if deleted by another tab/window or manually
        this.loadAvailablePresets(); // Refresh list in case it's out of sync
        this.selectedPreset = "";
        return;
      }
      allPresets = JSON.parse(storedPresetsString);
    } catch (error) {
      console.error("Error accessing or parsing 'prompt_presets_v2' from localStorage for deletion.", error);
      return;
    }

    if (!allPresets.hasOwnProperty(this.selectedPreset)) {
      console.warn(`Preset '${this.selectedPreset}' not found in stored presets (prompt_presets_v2). Cannot delete.`);
      // It might have been deleted by another tab/window. Refresh list.
      this.loadAvailablePresets();
      this.selectedPreset = "";
      return;
    }

    delete allPresets[this.selectedPreset];

    try {
      localStorage.setItem('prompt_presets_v2', JSON.stringify(allPresets));
      console.log(`Preset '${this.selectedPreset}' deleted successfully from prompt_presets_v2.`);
      this.loadAvailablePresets(); // Refresh the dropdown
      this.selectedPreset = "";    // Reset dropdown to default
    } catch (saveError) {
      console.error(`Error saving updated presets to localStorage (prompt_presets_v2) after deletion.`, saveError);
    }
  }
 
   private handleApiKeyInputChange(event: Event) {
     const inputElement = event.target as HTMLInputElement;
     this.geminiApiKey = inputElement.value;
     // When the input changes, apiKeySavedSuccessfully should reflect that the current value might not be saved.
     // However, checkApiKeyStatus() is called at the end of saveApiKeyToLocalStorage,
     // so the debounced call will eventually update this.
     // For immediate feedback that the key is "dirty", we can set it here.
     // But the current UI logic for "Unsaved Key" depends on geminiApiKey being truthy
     // and apiKeySavedSuccessfully being false, which checkApiKeyStatus will handle.
   }

  private async handlePasteApiKeyClick() {
    if (!navigator.clipboard || !navigator.clipboard.readText) {
      console.warn('Clipboard API not available or readText not supported.');
      // Optionally, update a state to inform the user via UI
      // this.clipboardError = 'Clipboard API not available.';
      return;
    }

    try {
      const text = await navigator.clipboard.readText();
      if (text && text.trim().length > 0) {
        this.geminiApiKey = text.trim();
        await this.requestUpdate(); // Ensure the input field updates
        console.log('API Key pasted from clipboard.');
        await this.saveApiKeyToLocalStorage(); // Direct save
      } else {
        console.warn('Clipboard is empty or contains only whitespace.');
        // Optionally, update a state to inform the user
        // this.clipboardError = 'Clipboard is empty.';
      }
    } catch (err) {
      console.error('Failed to read from clipboard:', err);
      // Optionally, update a state to inform the user
      // this.clipboardError = 'Failed to paste from clipboard. Permission might be denied.';
    }
  }

  private async handleSaveApiKeyClick() {
    if (!this.geminiApiKey) {
      this.setTransientApiKeyStatus("No API Key to save");
      return;
    }

    if (!this.isValidApiKeyFormat(this.geminiApiKey)) {
      this.setTransientApiKeyStatus("Invalid API Key format. Cannot save.");
      this.apiKeyInvalid = true;
      this.apiKeySavedSuccessfully = false;
      this.requestUpdate();
      return;
    }

    await this.saveApiKeyToLocalStorage();
    this.requestUpdate();
  }

  private async handleClearApiKeyClick() {
    this.geminiApiKey = null;
    await this.saveApiKeyToLocalStorage();
    this.requestUpdate();
  }

  private handleManageApiKeyClick() {
    this.showApiKeyControls = true;
    this.requestUpdate();
  }
 
   private getApiKey() {
     window.open('https://aistudio.google.com/apikey', '_blank');
   }
    private resetAll() {
      this.config = { ...PromptDjMidi.INITIAL_CONFIG };
 
      this.autoDensity = PromptDjMidi.INITIAL_AUTO_STATES.autoDensity;
      this.autoBrightness = PromptDjMidi.INITIAL_AUTO_STATES.autoBrightness;
      this.autoBpm = PromptDjMidi.INITIAL_AUTO_STATES.autoBpm;
      // Also reset other auto states for knobs
      this.autoTemperature = PromptDjMidi.INITIAL_AUTO_STATES.autoTemperature;
      this.autoTopK = PromptDjMidi.INITIAL_AUTO_STATES.autoTopK;
      this.autoGuidance = PromptDjMidi.INITIAL_AUTO_STATES.autoGuidance;
 
      this.lastDefinedDensity = PromptDjMidi.INITIAL_LAST_DEFINED_STATES.lastDefinedDensity;
      this.lastDefinedBrightness = PromptDjMidi.INITIAL_LAST_DEFINED_STATES.lastDefinedBrightness;
      this.lastDefinedBpm = PromptDjMidi.INITIAL_LAST_DEFINED_STATES.lastDefinedBpm;
      this.lastDefinedTemperature = PromptDjMidi.INITIAL_LAST_DEFINED_STATES.lastDefinedTemperature;
      this.lastDefinedTopK = PromptDjMidi.INITIAL_LAST_DEFINED_STATES.lastDefinedTopK;
      this.lastDefinedGuidance = PromptDjMidi.INITIAL_LAST_DEFINED_STATES.lastDefinedGuidance;
 
      // Reset prompts: all weights to 0, keep text/color/cc, reset autoFlow
      const newPrompts = new Map<string, Prompt>();
      const defaultPrompts = PromptDjMidi.buildDefaultPrompts(); // Gets initial structure
      for (const [promptId, defaultPrompt] of defaultPrompts.entries()) {
        newPrompts.set(promptId, {
          ...defaultPrompt,
          weight: 0,
          isAutoFlowing: false, // Ensure auto-flow is also reset
        });
      }
      this.setPrompts(newPrompts); // This will call calculatePromptWeightedAverage
 
      this.requestUpdate();
 
      this._sendPlaybackParametersToSession(); // This should use the reset config values
      this.calculatePromptWeightedAverage(); // Though setPrompts calls it, an explicit call ensures it uses the zeroed weights.
      this.calculateKnobAverageExtremeness(); // Call after config and auto states are reset
    }
 
    private _sendPlaybackParametersToSession() {
      if (this.session) {
        const configToSend: {
            density: number | null | undefined;
            brightness: number | null | undefined;
            bpm?: number; // Make bpm optional
            muteBass: boolean | undefined;
            muteDrums: boolean | undefined;
            onlyBassAndDrums: boolean | undefined;
            scale?: Scale; // Make scale optional
            temperature: number | null | undefined;
            guidance: number | null | undefined;
            seed?: number; // Make seed optional
        } = {
          density: this.config.density,
          brightness: this.config.brightness,
          muteBass: this.config.muteBass,
          muteDrums: this.config.muteDrums,
          onlyBassAndDrums: this.config.onlyBassAndDrums,
          temperature: this.config.temperature,
          guidance: this.config.guidance,
        };

        if (this.config.bpm !== null) {
          configToSend.bpm = this.config.bpm;
        }

        if (this.config.scale !== 'SCALE_UNSPECIFIED') {
          configToSend.scale = this.config.scale as Scale;
        }

        if (this.config.seed !== null) {
          configToSend.seed = this.config.seed;
        }

        this.session.setMusicGenerationConfig({
          musicGenerationConfig: configToSend,
        });
      }
    }

  private getFreqDisplayParts(ms: number): { displayValue: number, unit: string, hz: number } {
    if (ms <= 0) return { displayValue: 0, unit: 'Hz', hz: 0 }; // Should be handled by MIN_FREQ_VALUE
    const hz = 1000 / ms;
    let displayValue: number;
    let unit: string;

    if (hz >= 0.1) { // Covers >= 1.0 Hz and 0.1 Hz - 0.9 Hz
      displayValue = hz; // Raw Hz value for display calculation
      unit = 'Hz';
    } else if (hz >= 0.01) { // 0.01 Hz to 0.099 Hz range
      displayValue = hz * 100;
      unit = 'cHz';
    } else if (hz >= 0.001) { // 0.001 Hz to 0.0099 Hz range
      displayValue = hz * 1000;
      unit = 'mHz';
    } else { // Below 0.001 Hz
      displayValue = hz * 1000000;
      unit = 'µHz';
    }
    return { displayValue, unit, hz };
  }

  private formatFlowFrequency(ms: number): string {
    if (ms <= 0) return "N/A";
    const hz = 1000 / ms;
    let displayVal: number;
    let unit: string;

    if (hz >= 0.1) {
      displayVal = hz;
      unit = 'Hz';
    } else if (hz >= 0.01) {
      displayVal = hz * 100;
      unit = 'cHz';
    } else if (hz >= 0.001) {
      displayVal = hz * 1000;
      unit = 'mHz';
    } else {
      displayVal = hz * 1000000;
      unit = 'µHz';
    }
    return displayVal.toFixed(1) + " " + unit;
  }
 
    private handleToggleClick(event: Event) {
      const target = event.currentTarget as HTMLElement;
      const id = target.id as 'muteBass' | 'muteDrums' | 'onlyBassAndDrums';
 
      if (id === 'muteBass' || id === 'muteDrums' || id === 'onlyBassAndDrums') {
        this.config = { ...this.config, [id]: !this.config[id] };
        this.requestUpdate();
        this._sendPlaybackParametersToSession(); 
      }
    }
 
    private handleAutoToggleClick(event: Event) {
      const target = event.currentTarget as HTMLElement;
      const id = target.id as 'auto-density' | 'auto-brightness' | 'auto-bpm' | 'auto-temperature' | 'auto-topK' | 'auto-guidance';
      let newDensity = this.config.density;
      let newBrightness = this.config.brightness;
      let newBpm = this.config.bpm;
      let newTemperature = this.config.temperature;
      let newTopK = this.config.topK;
      let newGuidance = this.config.guidance;
 
      switch (id) {
        case 'auto-density':
          this.autoDensity = !this.autoDensity;
          if (!this.autoDensity) { 
            newDensity = this.lastDefinedDensity;
          } else { 
            newDensity = 0.5; 
          }
          if (this.config.density !== newDensity) {
            this.config = { ...this.config, density: newDensity };
          }
          break;
        case 'auto-brightness':
          this.autoBrightness = !this.autoBrightness;
          if (!this.autoBrightness) { 
            newBrightness = this.lastDefinedBrightness;
          } else { 
            newBrightness = 0.5; 
          }
          if (this.config.brightness !== newBrightness) {
            this.config = { ...this.config, brightness: newBrightness };
          }
          break;
        case 'auto-bpm':
          this.autoBpm = !this.autoBpm;
          if (!this.autoBpm) { 
            newBpm = this.lastDefinedBpm;
          } else { 
            newBpm = null;
          }
          if (this.config.bpm !== newBpm) {
            this.config = { ...this.config, bpm: newBpm };
          }
          break;
        case 'auto-temperature':
          this.autoTemperature = !this.autoTemperature;
          if (this.autoTemperature) {
            newTemperature = 1.1; 
          } else {
            newTemperature = this.lastDefinedTemperature;
          }
          if (this.config.temperature !== newTemperature) {
            this.config = { ...this.config, temperature: newTemperature };
          }
          break;
        case 'auto-topK':
          this.autoTopK = !this.autoTopK;
          if (this.autoTopK) {
            newTopK = 40; 
          } else {
            newTopK = this.lastDefinedTopK;
          }
          if (this.config.topK !== newTopK) {
            this.config = { ...this.config, topK: newTopK };
          }
          break;
        case 'auto-guidance':
          this.autoGuidance = !this.autoGuidance;
          if (this.autoGuidance) {
            newGuidance = 4.0; 
          } else {
            newGuidance = this.lastDefinedGuidance;
          }
          if (this.config.guidance !== newGuidance) {
            this.config = { ...this.config, guidance: newGuidance };
          }
          break;
      }
      this.requestUpdate();
      this._sendPlaybackParametersToSession();
      this.calculateKnobAverageExtremeness();
    }
 
    private handleInputChange(event: Event) {
     const target = event.target as HTMLInputElement | HTMLSelectElement | WeightKnob;
     const id = target.id;
 
     // The specific check for id === 'seed' and this.isSeedFlowing is no longer needed
     // as the input element with id 'seed' is removed.
     // The part that handled parsing of the seed input value from a number input
     // will also no longer be triggered for 'seed'.
 
     if (target instanceof HTMLInputElement && target.type === 'checkbox') {
       const isChecked = target.checked;
       if (id === 'auto-density') {
         this.autoDensity = isChecked;
       } else if (id === 'auto-brightness') {
         this.autoBrightness = isChecked;
       } else if (id === 'auto-bpm') {
         this.autoBpm = isChecked;
       } else {
         this.config = { ...this.config, [id]: isChecked };
       }
     } else if (target.tagName === 'WEIGHT-KNOB') {
        const knob = target as WeightKnob;
        const knobValue = knob.value; 
        if (id === 'density') {
            this.lastDefinedDensity = knobValue / 2; 
            this.autoDensity = false;
            this.config = { ...this.config, density: this.lastDefinedDensity };
        } else if (id === 'brightness') {
            this.lastDefinedBrightness = knobValue / 2; 
            this.autoBrightness = false;
            this.config = { ...this.config, brightness: this.lastDefinedBrightness };
        } else if (id === 'bpm') {
            const minBpm = 60;
            const maxBpm = 180;
            const newBpm = Math.round((knobValue / 2) * (maxBpm - minBpm) + minBpm);
            this.lastDefinedBpm = newBpm;
            this.autoBpm = false;
            this.config = { ...this.config, bpm: newBpm };
        } else if (id === 'temperature') {
            const minTemp = 0;
            const maxTemp = 3;
            const newTemp = parseFloat(((knobValue / 2) * (maxTemp - minTemp) + minTemp).toFixed(1)); 
            this.lastDefinedTemperature = newTemp; 
            this.autoTemperature = false; 
            this.config = { ...this.config, temperature: newTemp };
        } else if (id === 'topK') {
            const minTopK = 1;
            const maxTopK = 100;
            const newTopK = Math.round((knobValue / 2) * (maxTopK - minTopK) + minTopK);
            this.lastDefinedTopK = newTopK; 
            this.autoTopK = false; 
            this.config = { ...this.config, topK: newTopK };
        } else if (id === 'guidance') {
            const minGuidance = 0;
            const maxGuidance = 6;
            const newGuidance = parseFloat(((knobValue / 2) * (maxGuidance - minGuidance) + minGuidance).toFixed(1)); 
            this.lastDefinedGuidance = newGuidance; 
            this.autoGuidance = false; 
            this.config = { ...this.config, guidance: newGuidance };
        }
        this._sendPlaybackParametersToSession(); 
     } else if (target instanceof HTMLInputElement && target.type === 'number') {
        // This block will no longer be hit for id === 'seed' as that input is gone.
        // It remains for any other numeric inputs.
        const value = (target as HTMLInputElement).value;
        this.config = { ...this.config, [id]: value === '' ? null : parseFloat(value) };
        this._sendPlaybackParametersToSession(); 
     } else if (event instanceof CustomEvent && event.detail !== undefined) { 
        const value = event.detail;
        this.config = { ...this.config, [id]: value };
        this._sendPlaybackParametersToSession(); 
     } else { 
        const value = (target as HTMLSelectElement).value;
        this.config = { ...this.config, [id]: value };
     }
     this.requestUpdate();
     this.calculateKnobAverageExtremeness();
   }
 
   
    override render() {
       // The old bg styleMap is removed.
       // Individual lights will be rendered directly.
 
     const advancedClasses = classMap({
       'advanced-settings-panel': true,
     });
 
     const scaleMap = new Map<string, { value: string, color: string }>([
       ['Auto', { value: 'SCALE_UNSPECIFIED', color: '#888888' }],
       ['C Major / A Minor', { value: 'C_MAJOR_A_MINOR', color: 'hsl(0, 100%, 35%)' }],
       ['C# Major / A# Minor', { value: 'D_FLAT_MAJOR_B_FLAT_MINOR', color: 'hsl(30, 100%, 35%)' }],
       ['D Major / B Minor', { value: 'D_MAJOR_B_MINOR', color: 'hsl(60, 100%, 35%)' }],
       ['D# Major / C Minor', { value: 'E_FLAT_MAJOR_C_MINOR', color: 'hsl(90, 100%, 35%)' }],
       ['E Major / C# Minor', { value: 'E_MAJOR_D_FLAT_MINOR', color: 'hsl(120, 100%, 35%)' }],
       ['F Major / D Minor', { value: 'F_MAJOR_D_MINOR', color: 'hsl(150, 100%, 35%)' }],
       ['F# Major / D# Minor', { value: 'G_FLAT_MAJOR_E_FLAT_MINOR', color: 'hsl(180, 100%, 35%)' }],
       ['G Major / E Minor', { value: 'G_MAJOR_E_MINOR', color: 'hsl(210, 100%, 35%)' }],
       ['G# Major / F Minor', { value: 'A_FLAT_MAJOR_F_MINOR', color: 'hsl(240, 100%, 35%)' }],
       ['A Major / F# Minor', { value: 'A_MAJOR_G_FLAT_MINOR', color: 'hsl(270, 100%, 35%)' }],
       ['A# Major / G Minor', { value: 'B_FLAT_MAJOR_G_MINOR', color: 'hsl(300, 100%, 35%)' }],
       ['B Major / G# Minor', { value: 'B_MAJOR_A_FLAT_MINOR', color: 'hsl(330, 100%, 35%)' }],
     ]);
 
     const cfg = this.config;
 
     const djStyleSelectorOptions = Array.from(scaleMap, ([label, { value, color }]) => ({ label, value, color } as DJStyleSelectorOption));
 
      return html`
        <div id="background">
          ${this._renderBackgroundLights()}
        </div>
        <div id="buttons">
          <dsp-overload-indicator
            .currentPromptAverage=${this.promptWeightedAverage}
            .currentKnobAverageExtremeness=${this.knobAverageExtremeness}
          ></dsp-overload-indicator>
          <!-- MIDI Controls -->
          <button
            @click=${this.toggleShowMidi}
            class=${this.showMidi ? 'active' : ''}
            >MIDI</button>
          <button
            @click=${this.togglePresetControlsVisibility}
            class=${this.showPresetControls ? 'active' : ''}
            >Presets</button>
          ${this.showMidi ? html`
            <select
              @change=${this.handleMidiInputChange}
              .value=${this.activeMidiInputId || ''}>
              ${this.midiInputIds.length > 0
            ? this.midiInputIds.map(
              (id) =>
                html`<option value=${id}>
                        ${this.midiDispatcher.getDeviceName(id)}
                      </option>`,
            )
            : html`<option value="">No devices found</option>`}
            </select>
          ` : ''}

          <!-- Flow Button -->
          <button @click=${this.toggleSeedFlow} class=${this.isSeedFlowing ? 'active' : ''}>Flow</button>

          <!-- Conditional Flow Parameters Group -->
          ${(this.isSeedFlowing || this.isAnyFlowActive) ? html`
            <div class="flow-parameters-group">
              ${this.isSeedFlowing ? html`
                <button
                  id="flowUpButton"
                  class="flow-direction-button ${this.flowDirectionUp ? 'active' : ''}"
                  @click=${() => this.toggleFlowDirection('up')}>Up</button>
                <button
                  id="flowDownButton"
                  class="flow-direction-button ${this.flowDirectionDown ? 'active' : ''}"
                  @click=${() => this.toggleFlowDirection('down')}>Down</button>
                <label for="seedDisplay">Seed:</label>
                <span id="seedDisplay" class="seed-display-value">
                  ${this.isSeedFlowing ? (this.config.seed ?? 'Generating...') : (this.config.seed === null ? 'Auto' : this.config.seed)}
                </span>
              ` : ''}
              ${this.isAnyFlowActive ? html`
                <label>Freq: ${this.formatFlowFrequency(this.flowFrequency)}</label>
                <button @click=${this.handleDecreaseFreq} class="flow-control-button">-</button>
                <button @click=${this.handleIncreaseFreq} class="flow-control-button">+</button>
                <label for="flowAmplitude" style="margin-left: 5px;">Amp: ${this.flowAmplitude} X</label>
                <button @click=${this.handleDecreaseAmp} class="flow-control-button">-</button>
                <button @click=${this.handleIncreaseAmp} class="flow-control-button">+</button>
              ` : ''}
            </div>
          ` : ''}

          <!-- API Key Controls -->
          ${this.showApiKeyControls ? html`
            ${this.geminiApiKey ? html`
              <button @click=${this.handleClearApiKeyClick}>Clear API Key</button>
            ` : html`
              <button @click=${this.getApiKey}>Get API Key</button>
            `}
            <div class="api-controls">
              <input
                type="text"
                placeholder="Gemini API Key"
                .value=${this.geminiApiKey || ''}
                @input=${this.handleApiKeyInputChange}
              />
              <button @click=${this.handlePasteApiKeyClick}>Paste API key</button>
              <button @click=${this.handleSaveApiKeyClick}>Save API Key</button>
            </div>
          ` : !this.apiKeyInvalid && this.apiKeySavedSuccessfully ? html`
            <button @click=${this.handleManageApiKeyClick}>API</button>
          ` : ''}
          <div class="api-status-messages">
            ${this.transientApiKeyStatusMessage ? html`
              <span style="color: lightblue; margin-left: 10px;">${this.transientApiKeyStatusMessage}</span>
            ` : this.apiKeyInvalid ? html`
              <span style="color: red; margin-left: 10px;">
                ${typeof localStorage === 'undefined'
                  ? "localStorage not available. API Key cannot be saved."
                  : this.connectionError && (!this.geminiApiKey || !this.isValidApiKeyFormat(this.geminiApiKey) || !this.apiKeySavedSuccessfully)
                    ? "API Key is invalid or authentication failed."
                    : "API Key is invalid, or format is incorrect, or saving failed."}
              </span>
            ` : !this.geminiApiKey && !this.apiKeySavedSuccessfully ? html`
              <span style="color: yellow; margin-left: 10px;">No API Key provided.</span>
            ` : this.geminiApiKey && !this.apiKeySavedSuccessfully ? html`
              <span style="color: orange; margin-left: 10px;">API Key entered. Save or start playback to use.</span>
            ` : ''}
          </div>

          <!-- Preset Controls -->
          ${this.showPresetControls ? html`
          <div class="preset-controls">
            <input
              type="text"
              id="presetNameInput"
              .value=${this.presetNameToSave}
              @input=${this.handlePresetNameInputChange}
              placeholder="Preset Name"
            />
            <button id="savePresetButton" @click=${this.handleSavePresetClick}>Save Preset</button>
            <select
              id="presetSelector"
              .value=${this.selectedPreset}
              @change=${this.handlePresetSelectedChange}
            >
              <option value="">Load Preset</option>
              ${this.availablePresets.map(name => html`<option value=${name}>${name}</option>`)}
            </select>
            <button
              id="deletePresetButton"
              @click=${this.handleDeletePresetClick}
              .disabled=${!this.selectedPreset || this.availablePresets.length === 0}
            >
              Delete Preset
            </button>
          </div>
          ` : ''}
        </div>
        <div id="main-content-area">
${this.renderPrompts()}
        </div>
<div class=${advancedClasses}>
          <play-pause-button
            .playbackState=${this.playbackState}
            @play-pause-click=${this.handleMainAudioButton}
          ></play-pause-button>
          <div class="setting">
            <label for="density">Density: <span class="label-value">${(this.config.density ?? 0.5).toFixed(2)}</span></label>
            <weight-knob
              id="density"
              .value=${this.autoDensity ? 1 : cfg.density * 2}
              @input=${this.handleInputChange}
            ></weight-knob>
            <div
              id="auto-density"
              class="option-button ${this.autoDensity ? 'selected' : ''}"
              @click=${this.handleAutoToggleClick}
            >
              Auto
            </div>
          </div>
          <div class="setting">
            <label for="brightness">Brightness: <span class="label-value">${(this.config.brightness ?? 0.5).toFixed(2)}</span></label>
            <weight-knob
              id="brightness"
              .value=${this.autoBrightness ? 1 : cfg.brightness * 2}
              @input=${this.handleInputChange}
            ></weight-knob>
            <div
              id="auto-brightness"
              class="option-button ${this.autoBrightness ? 'selected' : ''}"
              @click=${this.handleAutoToggleClick}
            >
              Auto
            </div>
          </div>
          <div class="setting">
            <label for="bpm">BPM: <span class="label-value">${this.autoBpm ? 'AUTO' : (this.config.bpm ?? 120).toFixed(0)}</span></label>
            <weight-knob
              id="bpm"
              .value=${this.autoBpm ? 1 : ((cfg.bpm ?? 120) - 60) / (180 - 60) * 2}
              @input=${this.handleInputChange}
            ></weight-knob>
            <div
              id="auto-bpm"
              class="option-button ${this.autoBpm ? 'selected' : ''}"
              @click=${this.handleAutoToggleClick}
            >
              Auto
            </div>
          </div>
          <div class="setting">
            <label for="scale">Scale</label>
            <dj-style-selector
              id="scale"
              .options=${djStyleSelectorOptions}
              .value=${cfg.scale}
              @change=${this.handleInputChange}
            ></dj-style-selector>
          </div>
          <div class="setting">
            <label for="temperature">Temperature: <span class="label-value">${(this.config.temperature ?? 1.1).toFixed(1)}</span></label>
            <weight-knob
              id="temperature"
              .value=${this.autoTemperature ? (1.1 - 0) / (3 - 0) * 2 : ( (cfg.temperature ?? 1.1) - 0) / (3 - 0) * 2 }
              .displayValue=${(this.config.temperature ?? 1.1).toFixed(1)}
              @input=${this.handleInputChange}
            ></weight-knob>
            <div
              id="auto-temperature"
              class="option-button ${this.autoTemperature ? 'selected' : ''}"
              @click=${this.handleAutoToggleClick}
            >
              Auto
            </div>
          </div>
          <div class="setting">
            <label for="topK">Top K: <span class="label-value">${(this.config.topK ?? 40).toFixed(0)}</span></label>
            <weight-knob
              id="topK"
              .value=${this.autoTopK ? (40 - 1) / (100 - 1) * 2 : ( (cfg.topK ?? 40) - 1) / (100 - 1) * 2 }
              .displayValue=${(this.config.topK ?? 40).toFixed(0)}
              @input=${this.handleInputChange}
            ></weight-knob>
            <div
              id="auto-topK"
              class="option-button ${this.autoTopK ? 'selected' : ''}"
              @click=${this.handleAutoToggleClick}
            >
              Auto
            </div>
          </div>
          <div class="setting">
            <label for="guidance">Guidance: <span class="label-value">${(this.config.guidance ?? 4.0).toFixed(1)}</span></label>
            <weight-knob
              id="guidance"
              .value=${this.autoGuidance ? (4.0 - 0) / (6 - 0) * 2 : ( (cfg.guidance ?? 4.0) - 0) / (6 - 0) * 2 }
              .displayValue=${(this.config.guidance ?? 4.0).toFixed(1)}
              @input=${this.handleInputChange}
            ></weight-knob>
            <div
              id="auto-guidance"
              class="option-button ${this.autoGuidance ? 'selected' : ''}"
              @click=${this.handleAutoToggleClick}
            >
              Auto
            </div>
          </div>
          <h4 class="solo-group-header">Solo</h4>
          <div class="solo-button-group">
            <div class="setting">
              <div
                id="muteBass"
              class="option-button ${this.config.muteBass ? 'selected' : ''}"
              @click=${this.handleToggleClick}
            >
              Mute Bass
            </div>
            </div>
            <div class="setting">
              <div
                id="muteDrums"
              class="option-button ${this.config.muteDrums ? 'selected' : ''}"
              @click=${this.handleToggleClick}
            >
              Mute Drums
            </div>
            </div>
            <div class="setting">
              <div
                id="onlyBassAndDrums"
                class="option-button ${this.config.onlyBassAndDrums ? 'selected' : ''}"
                @click=${this.handleToggleClick}
              >
                Only Bass & Drums
              </div>
            </div>
          </div>
          <div class="setting">
            <div
              id="reset-button"
              class="option-button"
              @click=${this.resetAll}
            >
              Reset all
            </div>
          </div>
        </div>
      `;
    }
 
    private renderPrompts() {
   return html`<div id="grid">
     ${[...this.prompts.values()].map((prompt) => {
       return html`<prompt-controller
         promptId=${prompt.promptId}
         filtered=${this.filteredPrompts.has(prompt.text)}
         cc=${prompt.cc}
         text=${prompt.text}
         weight=${prompt.weight}
         color=${prompt.color}
         .midiDispatcher=${this.midiDispatcher}
         .showCC=${this.showMidi}
         audioLevel=${this.audioLevel}
         .isAutoFlowing=${prompt.isAutoFlowing}
         @prompt-changed=${this.handlePromptChanged}
         @prompt-autoflow-toggled=${this.handlePromptAutoFlowToggled}>
       </prompt-controller>`;
     })}
   </div>`;
 }
 
    static getInitialPrompts(): Map<string, Prompt> {
      if (typeof localStorage === 'undefined') {
        console.warn('localStorage is not available. Cannot load prompts. Using default prompts.');
        return PromptDjMidi.buildDefaultPrompts();
      }

      let storedPromptsJson: string | null = null;
      try {
        storedPromptsJson = localStorage.getItem('prompts');
      } catch (e) {
        console.error('Error accessing localStorage to retrieve prompts. Falling back to default prompts.', e);
        return PromptDjMidi.buildDefaultPrompts();
      }

      if (storedPromptsJson) {
        try {
          const promptsArray = JSON.parse(storedPromptsJson) as Prompt[];
          promptsArray.forEach(p => {
            if (p.isAutoFlowing === undefined) p.isAutoFlowing = false;
            // Ensure other potentially missing properties also have defaults if necessary in the future
          });
          console.log('Successfully loaded prompts from localStorage.');
          return new Map(promptsArray.map((prompt) => [prompt.promptId, prompt]));
        } catch (e) {
          console.error('Error parsing stored prompts from localStorage. Data might be corrupted. Removing corrupted data and falling back to default prompts.', e);
          try {
            localStorage.removeItem('prompts');
            console.log('Attempted to remove corrupted prompts from localStorage.');
          } catch (removeError) {
            console.error('Failed to remove corrupted prompts from localStorage.', removeError);
          }
          return PromptDjMidi.buildDefaultPrompts();
        }
      }

      // If storedPromptsJson is null (meaning 'prompts' item doesn't exist)
      console.log('No prompts found in localStorage. Using default prompts.');
      return PromptDjMidi.buildDefaultPrompts();
    }
 
    static buildDefaultPrompts() {
      const startOn = [...DEFAULT_PROMPTS]
        .sort(() => Math.random() - 0.5)
        .slice(0, 3);
 
      const prompts = new Map<string, Prompt>();
 
      for (let i = 0; i < DEFAULT_PROMPTS.length; i++) {
        const promptId = `prompt-${i}`;
        const prompt = DEFAULT_PROMPTS[i];
        const { text, color } = prompt;
        prompts.set(promptId, {
          promptId,
          text,
          weight: startOn.includes(prompt) ? 1 : 0,
          cc: i,
          color,
          isAutoFlowing: false,
        });
      }
 
      return prompts;
    }
 
    static setStoredPrompts(prompts: Map<string, Prompt>) {
      if (typeof localStorage === 'undefined') {
        console.warn('localStorage is not available. Cannot save prompts.');
        return;
      }

      const storedPromptsJson = JSON.stringify([...prompts.values()]);
      try {
        localStorage.setItem('prompts', storedPromptsJson);
        console.log('Successfully saved prompts to localStorage.');
      } catch (e) {
        console.error('Error saving prompts to localStorage. This could be due to quota exceeded or security restrictions.', e);
      }
    }
  }
 
  function main(parent: HTMLElement) {
    const midiDispatcher = new MidiDispatcher();
    const initialPrompts = PromptDjMidi.getInitialPrompts();
    const pdjMidi = new PromptDjMidi(
      initialPrompts,
      midiDispatcher,
    );
    parent.appendChild(pdjMidi);
  }
 
  main(document.body);<|MERGE_RESOLUTION|>--- conflicted
+++ resolved
@@ -97,14 +97,7 @@
     lastDefinedGuidance: 4.0,
   };
 
-<<<<<<< HEAD
   // Constants for background light rendering (MAX_WEIGHT_BG, MAX_ALPHA_BG, LIGHT_SCALE_FACTOR) are removed as part of revert.
-=======
-  // Constants for background light rendering
-  private static readonly MAX_WEIGHT_BG = 0.5; // Renamed to avoid conflict if MAX_WEIGHT is used elsewhere with a different meaning
-  private static readonly MAX_ALPHA_BG = 0.6;  // Renamed for clarity
-  private static readonly LIGHT_SCALE_FACTOR = 1.5; // Example scale factor for lights
->>>>>>> 401caa66
 
   private static readonly KNOB_CONFIGS = {
     density: { defaultValue: PromptDjMidi.INITIAL_CONFIG.density, min: 0, max: 1, autoProperty: 'autoDensity', lastDefinedProperty: 'lastDefinedDensity' },
@@ -923,34 +916,7 @@
      }
    }
  
-<<<<<<< HEAD
-  private readonly makeBackground = throttle(
-    () => {
-      // clamp01 is now a static method: PromptDjMidi.clamp01
-      const MAX_WEIGHT = 0.5; // Original constant name and value
-      const MAX_ALPHA = 0.6;  // Original constant name and value
-
-      const bg: string[] = [];
-
-      [...this.prompts.values()].forEach((p, i) => {
-        const alphaPct = PromptDjMidi.clamp01(p.weight / MAX_WEIGHT) * MAX_ALPHA;
-        const alpha = Math.round(alphaPct * 0xff)
-          .toString(16)
-          .padStart(2, '0');
-
-        const stop = p.weight / 2;
-        const x = (i % 8) / 7;
-        const y = Math.floor(i / 8) / 3;
-        const s = `radial-gradient(circle at ${x * 100}% ${y * 100}%, ${p.color}${alpha} 0px, ${p.color}00 ${stop * 100}%)`;
-
-        bg.push(s);
-      });
-
-      return bg.join(', ');
-    },
-    20, // Changed throttle delay from 30 to 20
-  );
-=======
+
    // makeBackground is removed as per instructions.
    // The new _renderBackgroundLights method will replace its functionality.
 
@@ -989,7 +955,6 @@
     });
     return lightTemplates;
   }
->>>>>>> 401caa66
 
    private pause() {
      if (this.session) {
