--- conflicted
+++ resolved
@@ -14,11 +14,7 @@
 const HALO_LEVEL_MODIFIER = 1;
 
 /** How quickly the knob animates to new values. Higher is slower. */
-<<<<<<< HEAD
-const ANIMATION_SMOOTHING_FACTOR = 0.2;
-=======
 const DEFAULT_ANIMATION_SMOOTHING_FACTOR = 0.1;
->>>>>>> ca2a5c33
 
 /** A knob for adjusting and visualizing prompt weight. */
 @customElement('weight-knob')
